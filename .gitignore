--- conflicted
+++ resolved
@@ -32,12 +32,8 @@
 # amplify
 .amplify
 amplify_outputs*
-<<<<<<< HEAD
-amplifyconfiguration*
-=======
 amplifyconfiguration*
 
 # vercel & co
 .vercel
-.migrations
->>>>>>> a51df1e8
+.migrations