--- conflicted
+++ resolved
@@ -2,15 +2,7 @@
 import PostHogPageView from './PostHogPageView';
 import { usePathname } from 'next/navigation';
 import Navigation from './navigation';
-<<<<<<< HEAD
-import { useState } from 'react';
-import SmallDonateBanner from '@/components/SmallDonateBanner';
-=======
-// import { Button } from '@/components/ui/button';
-// import Link from 'next/link';
-// import { X } from 'lucide-react';
-// import { useState } from 'react';
->>>>>>> 281c8777
+// import SmallDonateBanner from '@/components/SmallDonateBanner';
 
 export default function ClientLayout({
   children,
@@ -19,48 +11,14 @@
 }) {
   const pathname = usePathname();
   const isChatPage = pathname?.startsWith('/chat');
-<<<<<<< HEAD
   const isWorkSpacePage = pathname?.startsWith('/workspace');
   const isRootPage = pathname === '/';
 
   return (
     <div>
-      {!isRootPage && !isChatPage && !isWorkSpacePage && (
+      {/* {!isRootPage && !isChatPage && !isWorkSpacePage && (
         <SmallDonateBanner/>
-      )}
-=======
-  // const isWorkSpacePage = pathname?.startsWith('/workspace');
-  // const isRootPage = pathname === '/';
-  // const [showBanner, setShowBanner] = useState(true);
-
-  return (
-    <div>
-      {/* {showBanner && !isRootPage && !isChatPage && !isWorkSpacePage && (
-        <div className="w-full bg-amber-50 border-b border-amber-100">
-          <div className="container mx-auto py-4 px-4 flex items-center justify-center relative">
-            <div className="flex items-center gap-4">
-              <p className="text-sm font-medium text-black">
-                Support Harmonica before 14th Feb
-              </p>
-              <Link
-                href="https://giveth.io/project/harmonica-ai-agent-for-multiplayer-sensemaking"
-                target="_blank"
-                className="text-sm font-bold text-black hover:underline"
-              >
-                Donate
-              </Link>
-            </div>
-            <button
-              onClick={() => setShowBanner(false)}
-              className="absolute right-4 p-1 hover:bg-amber-100/50 rounded-full"
-              aria-label="Close banner"
-            >
-              <X className="h-4 w-4 text-black" />
-            </button>
-          </div>
-        </div>
       )} */}
->>>>>>> 281c8777
 
       {isChatPage ? (
         <div>{children}</div>
