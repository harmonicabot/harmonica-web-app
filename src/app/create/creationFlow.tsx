--- conflicted
+++ resolved
@@ -91,10 +91,6 @@
     goal: '',
     critical: '',
     context: '',
-<<<<<<< HEAD
-    crossPollination: false,
-=======
->>>>>>> a87648a3
   });
 
   const [templateId, setTemplateId] = useState<string | undefined>();
