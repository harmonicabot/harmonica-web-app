--- conflicted
+++ resolved
@@ -109,6 +109,8 @@
     context: '',
   });
 
+  const [templateId, setTemplateId] = useState<string | undefined>();
+
   const onFormDataChange = (form: Partial<SessionBuilderData>) => {
     setFormData((prevData) => ({ ...prevData, ...form }));
     if (prompts.length > 0) {
@@ -199,7 +201,8 @@
       deleteTemporaryAssistants(temporaryAssistantIds);
 
       const data: NewHostSession = {
-        template: assistantResponse.assistantId,
+        assistant_id: assistantResponse.assistantId,
+        template_id: templateId,
         topic: formData.sessionName,
         prompt: prompt,
         num_sessions: 0,
@@ -211,11 +214,8 @@
         critical: formData.critical,
         context: formData.context,
         prompt_summary: promptSummary,
-<<<<<<< HEAD
-=======
         is_public: false,
         summary_assistant_id: await getSummaryAssistantFromTemplate(templateId),
->>>>>>> 7fcfa8fe
         questions: JSON.stringify(
           participantQuestions.map((q) => ({
             id: q.id,
@@ -268,8 +268,9 @@
     Template: (
       <div className="max-w-[1080px] mx-auto">
         <ChooseTemplate
-          onTemplateSelect={(defaults) => {
-            onFormDataChange(defaults);
+          onTemplateSelect={(formDataDefaults: Partial<SessionBuilderData>, templateId?: string) => {
+            onFormDataChange(formDataDefaults);
+            setTemplateId(templateId);
             enabledSteps[1] = true;
             setActiveStep('Create');
           }}
