'use client';

import { useEffect, useRef, useState } from 'react';
import CreateSession from './create';
import ReviewPrompt from './review';
import LoadingMessage from './loading';
import { ApiAction, ApiTarget, SessionBuilderData } from '@/lib/types';
import { sendApiCall } from '@/lib/utils';
import { useRouter } from 'next/navigation';
import { Tabs, TabsContent, TabsList, TabsTrigger } from '@/components/ui/tabs';
import { NewHostSession } from '@/lib/schema_updated';
import * as db from '@/lib/db';
import ChooseTemplate from './choose-template';
import { encryptId } from '@/lib/encryptionUtils';
<<<<<<< HEAD
import ShareParticipants from './ShareParticipants';
import { QuestionInfo } from './types';
import { StepHeader } from './StepHeader';
import { StepNavigation } from './StepNavigation';
import { LaunchModal } from './LaunchModal';
import { Step, STEPS } from './types';
=======
import { createPromptContent } from 'app/api/utils';
>>>>>>> 18a51386

export const maxDuration = 60; // Hosting function timeout, in seconds

// Todo: This class has become unwieldy. Think about splitting more functionality out. (Might not be easy though, because this is the 'coordinator' page that needs to somehow bind together all the functionality of the three sub-steps.)
// One possibility to do that might be to have better state management / a session store or so, into which sub-steps can write to.

export type VersionedPrompt = {
  id: number;
  summary: string;
  fullPrompt: string;
};

const enabledSteps = [true, false, false];

export default function CreationFlow() {
  const route = useRouter();
  const [isLoading, setIsLoading] = useState(false);
  const [activeStep, setActiveStep] = useState<Step>(STEPS[0]);
  const [threadId, setThreadId] = useState('');
  const [builderAssistantId, setBuilderAssistantId] = useState('');
  const [temporaryAssistantIds, setTemporaryAssistantIds] = useState<string[]>([]);
  const latestFullPromptRef = useRef('');
  const streamingPromptRef = useRef('');
  const [isEditingPrompt, setIsEditingPrompt] = useState(false);
  const [prompts, setPrompts] = useState<VersionedPrompt[]>([]);
  const [currentVersion, setCurrentVersion] = useState(-1);
  const [hasValidationErrors, setHasValidationErrors] = useState(false);
<<<<<<< HEAD
  const [showLaunchModal, setShowLaunchModal] = useState(false);
  const [participantQuestions, setParticipantQuestions] = useState<QuestionInfo[]>([]);
=======
  const [createNewPromptBecauseCreationContentChanged,
    setCreateNewPromptBecauseCreationContentChanged] = useState(false);
>>>>>>> 18a51386

  const addPrompt = (versionedPrompt: VersionedPrompt) => {
    setPrompts((prev) => [...prev, versionedPrompt]);
  };

  // When streaming starts:
  const startStreaming = () => {
    console.log('Streaming started');
    setCurrentVersion(-1);
  };

  // When streaming updates:
  const updateStreaming = (newContent: string) => {
    streamingPromptRef.current = newContent;
  };

  // When streaming completes:
  const completeStreaming = () => {
    console.log('Streaming finished: ', streamingPromptRef);
    const versionedPrompt = {
      id: prompts.length + 1,
      summary: streamingPromptRef.current,
      fullPrompt: latestFullPromptRef.current,
    };
    console.log('Versioned Prompt: ', versionedPrompt);
    setCurrentVersion(versionedPrompt.id);
    addPrompt(versionedPrompt);
    streamingPromptRef.current = '';
  };

  const [formData, setFormData] = useState<SessionBuilderData>({
    sessionName: '',
    goal: '',
    critical: '',
    context: '',
    createSummary: false,
    summaryFeedback: false,
    requireContext: false,
    contextDescription: '',
    enableSkipSteps: false,
  });

  const onFormDataChange = (form: Partial<SessionBuilderData>) => {
    setFormData((prevData) => ({ ...prevData, ...form }));
    if (prompts.length > 0) {
      setCreateNewPromptBecauseCreationContentChanged(true)
    }
  };

  const handleCreateComplete = async (e: React.FormEvent) => {
    e.preventDefault();

    if (!formData.sessionName?.trim() || !formData.goal?.trim()) {
      setHasValidationErrors(true);
      return;
    }

    if (hasValidationErrors) {
      return;
    }

    setIsLoading(true);
    enabledSteps[1] = true;
    setActiveStep('Refine');
    if (prompts.length == 0) {
      await getInitialPrompt();
    } else if (createNewPromptBecauseCreationContentChanged) {
      await handleCreatePrompt()
    } else {
      setIsLoading(false);
    }
  };

<<<<<<< HEAD
  const handleEditPrompt = async (editValue: string) => {
    console.log('Edit instructions: ', editValue);

    // We need to slightly update the edit instructions so that AI knows to apply those changes to the full prompt, not the summary.
    editValue = `Apply the following changes/improvements to the last full template: \n${editValue}`;
    const payload = {
      target: ApiTarget.Builder,
      action: ApiAction.EditPrompt,
      data: {
        threadId: threadId,
        assistantId: builderAssistantId,
        instructions: editValue,
      },
    };

    const newPromptResponse = await sendApiCall(payload);
    latestFullPromptRef.current = newPromptResponse.fullPrompt;

    getStreamOfSummary({
      threadId,
      assistantId: builderAssistantId,
    });
  };

  const handleShareComplete = async (e: React.FormEvent, mode: 'launch' | 'draft' = 'launch') => {
=======
  const handleReviewComplete = async (e: React.FormEvent) => {
>>>>>>> 18a51386
    e.preventDefault();
    setIsLoading(true);
    const prompt = prompts[currentVersion - 1].fullPrompt;

    const assistantResponse = await sendApiCall({
      action: ApiAction.CreateAssistant,
      target: ApiTarget.Builder,
      data: {
        prompt: prompt,
        name: formData.sessionName,
      },
    });

    deleteTemporaryAssistants(temporaryAssistantIds);

    const data: NewHostSession = {
      template: assistantResponse.assistantId,
      topic: formData.sessionName,
      prompt: prompt,
      num_sessions: 0,
      num_finished: 0,
      active: mode === 'launch', // Set active based on mode
      final_report_sent: false,
      start_time: new Date(),
      questions: JSON.stringify(participantQuestions) as unknown as JSON,
    };

    const sessionIds = await db.insertHostSessions(data);
    const session_id = sessionIds[0];

    // Set cookie
    const expirationDate = new Date();
    expirationDate.setDate(expirationDate.getDate() + 30);
    document.cookie = `sessionId=${session_id}; expires=${expirationDate.toUTCString()}; path=/; SameSite=Strict`;

    // Navigate based on mode
    if (mode === 'launch') {
      route.push(`/sessions/${encryptId(session_id)}`);
    } else {
      route.push('/');
    }
  };

  const handleReviewComplete = async (e: React.FormEvent) => {
    e.preventDefault();
    setActiveStep('Share');
  };

  function deleteTemporaryAssistants(assistantIds: string[]) {
    sendApiCall({
      target: ApiTarget.Builder,
      action: ApiAction.DeleteAssistants,
      data: {
        assistantIds: assistantIds,
      },
    });
  }

  const stepContent = {
    Template: (
      <div className="max-w-[1080px] mx-auto">
        <ChooseTemplate
          onTemplateSelect={(defaults) => {
            onFormDataChange(defaults);
            enabledSteps[1] = true;
            setActiveStep('Create');
          }}
          onNext={() => setActiveStep('Create')}
        />
      </div>
    ),
    Create: (
      <CreateSession
        onSubmit={handleCreateComplete}
        formData={formData}
        onFormDataChange={onFormDataChange}
        onValidationError={setHasValidationErrors}
      />
    ),
    Refine: isLoading ? (
      <LoadingMessage />
    ) : (
      <ReviewPrompt
        prompts={prompts}
        streamingPrompt={streamingPromptRef.current}
        currentVersion={currentVersion}
        setCurrentVersion={setCurrentVersion}
        isEditing={isEditingPrompt}
        handleEdit={handleEditPrompt}
        setTemporaryAssistantIds={setTemporaryAssistantIds}
      />
    ),
    Share: !isLoading && activeStep === 'Share' && (
      <div className="max-w-[540px] mx-auto">
        <ShareParticipants 
          onQuestionsUpdate={setParticipantQuestions}
        />
      </div>
    ),
  };

  return (
    <div className="min-h-screen pt-16 sm:px-14 pb-16 bg-gray-50 dark:bg-gray-900">
      <div className={`mx-auto items-center align-middle ${isEditingPrompt ? 'lg:w-4/5' : 'lg:w-2/3'}`}>
        <StepHeader />
        
        <Tabs value={activeStep} onValueChange={(value) => setActiveStep(value as Step)}>
          <TabsList className="grid w-fit mx-auto grid-cols-4 gap-4 mb-6">
            {STEPS.map((step, index) => (
              <TabsTrigger key={step} value={step} disabled={!enabledSteps[index]}>
                {step}
              </TabsTrigger>
            ))}
          </TabsList>
          {STEPS.map((step) => (
            <TabsContent key={step} value={step}>
              {stepContent[step]}
            </TabsContent>
          ))}
        </Tabs>

        <StepNavigation 
          activeStep={activeStep}
          isLoading={isLoading}
          isEditingPrompt={isEditingPrompt}
          hasValidationErrors={hasValidationErrors}
          formData={formData}
          setIsEditingPrompt={setIsEditingPrompt}
          handleBack={() => 
            activeStep === 'Create'
              ? route.push('/')
              : setActiveStep(STEPS[STEPS.indexOf(activeStep) - 1])
          }
          handleNext={
            activeStep === 'Create'
              ? handleCreateComplete
              : activeStep === 'Share'
              ? (e) => {
                  e.preventDefault();
                  setShowLaunchModal(true);
                }
              : handleReviewComplete
          }
          nextLabel={activeStep === 'Share' ? 'Launch' : undefined}
        />

        {showLaunchModal && (
          <LaunchModal 
            showLaunchModal={showLaunchModal}
            setShowLaunchModal={setShowLaunchModal}
            handleShareComplete={handleShareComplete}
          />
        )}
      </div>
    </div>
  );

  async function getInitialPrompt() {
    // We need to do two API calls here, one to create the main prompt and threadId/assistantId,
    // and one to create the summary. The reason for that is mainly so that we can
    // get the threadId separately from the summary _stream_,
    // SO that we can then use the threadId to edit the prompt.
    // Otherwise we would need to pass the threadId along inside the stream,
    // and parse the stream for it, which is not great.

    const responseFullPrompt = await sendApiCall({
      target: ApiTarget.Builder,
      action: ApiAction.CreatePrompt,
      data: formData,
    });

    setThreadId(responseFullPrompt.threadId);
    setBuilderAssistantId(responseFullPrompt.assistantId);
    latestFullPromptRef.current = responseFullPrompt.fullPrompt;

    getStreamOfSummary({
      threadId: responseFullPrompt.threadId,
      assistantId: responseFullPrompt.assistantId,
    });
  }

  async function handleCreatePrompt() {
    const promptInstructions = createPromptContent(formData)
    // We need to slightly update the instructions so that AI knows to create a new full prompt, not to base it on what was there before.
    const newPromptInstructions = `Create a new prompt based on the following instructions: \n${promptInstructions}`;
    const payload = {
      target: ApiTarget.Builder,
      action: ApiAction.EditPrompt,
      data: {
        threadId: threadId,
        assistantId: builderAssistantId,
        instructions: newPromptInstructions,
      },
    };

    const newPromptResponse = await sendApiCall(payload);
    latestFullPromptRef.current = newPromptResponse.fullPrompt;

    getStreamOfSummary({
      threadId,
      assistantId: builderAssistantId,
    });
  }

  async function handleEditPrompt(editValue: string) {
    console.log('Edit instructions: ', editValue);

    // We need to slightly update the edit instructions so that AI knows to apply those changes to the full prompt, not the summary.
    editValue = `Apply the following changes/improvements to the last full template: \n${editValue}`;
    const payload = {
      target: ApiTarget.Builder,
      action: ApiAction.EditPrompt,
      data: {
        threadId: threadId,
        assistantId: builderAssistantId,
        instructions: editValue,
      },
    };

    const newPromptResponse = await sendApiCall(payload);
    latestFullPromptRef.current = newPromptResponse.fullPrompt;

    getStreamOfSummary({
      threadId,
      assistantId: builderAssistantId,
    });
  }

  async function getStreamOfSummary({
    threadId,
    assistantId,
  }: {
    threadId: string;
    assistantId: string;
  }) {
    const response = await sendApiCall({
      target: ApiTarget.Builder,
      action: ApiAction.EditPrompt,
      stream: true,
      data: {
        threadId: threadId,
        assistantId: assistantId,
        instructions: `
            Summarize the template instructions which you just created in a concise manner and easy to read.
  
            Provide a very brief overview of the structure of this template, the key questions, and about the desired outcome.
  
            Format this in html.
            Example Summary:
  
            <h2 class="text-xl font-bold mb-2">Structure</h2>
            <ul class="list-disc pl-5 mb-4">
              <li>3 short questions to find out xyz</li>
              <li>Relevant follow ups that focus on finding key information</li>
            </ul>
  
            <h2 class="text-xl font-bold mb-2">Questions</h2>
            <ol class="list-decimal pl-5 mb-4">
              <li>[Question1, possibly paraphrased]</li>
              <li>[Question2, possibly paraphrased]</li>
              <li>[QuestionN, possibly paraphrased]</li>
            </ol>
  
            <h2 class="text-xl font-bold mb-2">Outcome</h2>
            <p class="mb-4">
              A list of each participant's <span class="font-semibold">ideas</span> will be collected and <span class="font-semibold">sorted by priority</span>.
              Any <span class="font-semibold">concerns and downsides</span> will be highlighted. This should help to <span class="font-semibold">[achieve goal abc]</span>.
            </p>
            `,
      },
    });

    const reader = response.getReader();
    const decoder = new TextDecoder();

    let message = '';
    setIsLoading(false);
    startStreaming();
    while (true) {
      const { done, value } = await reader.read();
      if (done) break;
      const chunk = decoder.decode(value);
      message += chunk;
      // console.log('\nChunk: ', chunk);
      updateStreaming(message);
    }
    completeStreaming();
  }
}<|MERGE_RESOLUTION|>--- conflicted
+++ resolved
@@ -12,16 +12,14 @@
 import * as db from '@/lib/db';
 import ChooseTemplate from './choose-template';
 import { encryptId } from '@/lib/encryptionUtils';
-<<<<<<< HEAD
+
 import ShareParticipants from './ShareParticipants';
 import { QuestionInfo } from './types';
 import { StepHeader } from './StepHeader';
 import { StepNavigation } from './StepNavigation';
 import { LaunchModal } from './LaunchModal';
 import { Step, STEPS } from './types';
-=======
 import { createPromptContent } from 'app/api/utils';
->>>>>>> 18a51386
 
 export const maxDuration = 60; // Hosting function timeout, in seconds
 
@@ -42,20 +40,24 @@
   const [activeStep, setActiveStep] = useState<Step>(STEPS[0]);
   const [threadId, setThreadId] = useState('');
   const [builderAssistantId, setBuilderAssistantId] = useState('');
-  const [temporaryAssistantIds, setTemporaryAssistantIds] = useState<string[]>([]);
+  const [temporaryAssistantIds, setTemporaryAssistantIds] = useState<string[]>(
+    [],
+  );
   const latestFullPromptRef = useRef('');
   const streamingPromptRef = useRef('');
   const [isEditingPrompt, setIsEditingPrompt] = useState(false);
   const [prompts, setPrompts] = useState<VersionedPrompt[]>([]);
   const [currentVersion, setCurrentVersion] = useState(-1);
   const [hasValidationErrors, setHasValidationErrors] = useState(false);
-<<<<<<< HEAD
   const [showLaunchModal, setShowLaunchModal] = useState(false);
-  const [participantQuestions, setParticipantQuestions] = useState<QuestionInfo[]>([]);
-=======
-  const [createNewPromptBecauseCreationContentChanged,
-    setCreateNewPromptBecauseCreationContentChanged] = useState(false);
->>>>>>> 18a51386
+  const [participantQuestions, setParticipantQuestions] = useState<
+    QuestionInfo[]
+  >([]);
+
+  const [
+    createNewPromptBecauseCreationContentChanged,
+    setCreateNewPromptBecauseCreationContentChanged,
+  ] = useState(false);
 
   const addPrompt = (versionedPrompt: VersionedPrompt) => {
     setPrompts((prev) => [...prev, versionedPrompt]);
@@ -101,7 +103,7 @@
   const onFormDataChange = (form: Partial<SessionBuilderData>) => {
     setFormData((prevData) => ({ ...prevData, ...form }));
     if (prompts.length > 0) {
-      setCreateNewPromptBecauseCreationContentChanged(true)
+      setCreateNewPromptBecauseCreationContentChanged(true);
     }
   };
 
@@ -123,13 +125,12 @@
     if (prompts.length == 0) {
       await getInitialPrompt();
     } else if (createNewPromptBecauseCreationContentChanged) {
-      await handleCreatePrompt()
+      await handleCreatePrompt();
     } else {
       setIsLoading(false);
     }
   };
 
-<<<<<<< HEAD
   const handleEditPrompt = async (editValue: string) => {
     console.log('Edit instructions: ', editValue);
 
@@ -154,10 +155,10 @@
     });
   };
 
-  const handleShareComplete = async (e: React.FormEvent, mode: 'launch' | 'draft' = 'launch') => {
-=======
-  const handleReviewComplete = async (e: React.FormEvent) => {
->>>>>>> 18a51386
+  const handleShareComplete = async (
+    e: React.FormEvent,
+    mode: 'launch' | 'draft' = 'launch',
+  ) => {
     e.preventDefault();
     setIsLoading(true);
     const prompt = prompts[currentVersion - 1].fullPrompt;
@@ -252,22 +253,29 @@
     ),
     Share: !isLoading && activeStep === 'Share' && (
       <div className="max-w-[540px] mx-auto">
-        <ShareParticipants 
-          onQuestionsUpdate={setParticipantQuestions}
-        />
+        <ShareParticipants onQuestionsUpdate={setParticipantQuestions} />
       </div>
     ),
   };
 
   return (
     <div className="min-h-screen pt-16 sm:px-14 pb-16 bg-gray-50 dark:bg-gray-900">
-      <div className={`mx-auto items-center align-middle ${isEditingPrompt ? 'lg:w-4/5' : 'lg:w-2/3'}`}>
+      <div
+        className={`mx-auto items-center align-middle ${isEditingPrompt ? 'lg:w-4/5' : 'lg:w-2/3'}`}
+      >
         <StepHeader />
-        
-        <Tabs value={activeStep} onValueChange={(value) => setActiveStep(value as Step)}>
+
+        <Tabs
+          value={activeStep}
+          onValueChange={(value) => setActiveStep(value as Step)}
+        >
           <TabsList className="grid w-fit mx-auto grid-cols-4 gap-4 mb-6">
             {STEPS.map((step, index) => (
-              <TabsTrigger key={step} value={step} disabled={!enabledSteps[index]}>
+              <TabsTrigger
+                key={step}
+                value={step}
+                disabled={!enabledSteps[index]}
+              >
                 {step}
               </TabsTrigger>
             ))}
@@ -279,14 +287,14 @@
           ))}
         </Tabs>
 
-        <StepNavigation 
+        <StepNavigation
           activeStep={activeStep}
           isLoading={isLoading}
           isEditingPrompt={isEditingPrompt}
           hasValidationErrors={hasValidationErrors}
           formData={formData}
           setIsEditingPrompt={setIsEditingPrompt}
-          handleBack={() => 
+          handleBack={() =>
             activeStep === 'Create'
               ? route.push('/')
               : setActiveStep(STEPS[STEPS.indexOf(activeStep) - 1])
@@ -295,17 +303,17 @@
             activeStep === 'Create'
               ? handleCreateComplete
               : activeStep === 'Share'
-              ? (e) => {
-                  e.preventDefault();
-                  setShowLaunchModal(true);
-                }
-              : handleReviewComplete
+                ? (e) => {
+                    e.preventDefault();
+                    setShowLaunchModal(true);
+                  }
+                : handleReviewComplete
           }
           nextLabel={activeStep === 'Share' ? 'Launch' : undefined}
         />
 
         {showLaunchModal && (
-          <LaunchModal 
+          <LaunchModal
             showLaunchModal={showLaunchModal}
             setShowLaunchModal={setShowLaunchModal}
             handleShareComplete={handleShareComplete}
@@ -340,7 +348,7 @@
   }
 
   async function handleCreatePrompt() {
-    const promptInstructions = createPromptContent(formData)
+    const promptInstructions = createPromptContent(formData);
     // We need to slightly update the instructions so that AI knows to create a new full prompt, not to base it on what was there before.
     const newPromptInstructions = `Create a new prompt based on the following instructions: \n${promptInstructions}`;
     const payload = {
@@ -350,30 +358,6 @@
         threadId: threadId,
         assistantId: builderAssistantId,
         instructions: newPromptInstructions,
-      },
-    };
-
-    const newPromptResponse = await sendApiCall(payload);
-    latestFullPromptRef.current = newPromptResponse.fullPrompt;
-
-    getStreamOfSummary({
-      threadId,
-      assistantId: builderAssistantId,
-    });
-  }
-
-  async function handleEditPrompt(editValue: string) {
-    console.log('Edit instructions: ', editValue);
-
-    // We need to slightly update the edit instructions so that AI knows to apply those changes to the full prompt, not the summary.
-    editValue = `Apply the following changes/improvements to the last full template: \n${editValue}`;
-    const payload = {
-      target: ApiTarget.Builder,
-      action: ApiAction.EditPrompt,
-      data: {
-        threadId: threadId,
-        assistantId: builderAssistantId,
-        instructions: editValue,
       },
     };
 
