--- conflicted
+++ resolved
@@ -235,26 +235,10 @@
           <h1 className="text-3xl font-bold">New Session</h1>
         </div>
 
-<<<<<<< HEAD
         <Tabs
           value={activeStep}
           onValueChange={(value) => setActiveStep(value as Step)}
         >
-          <div className="flex justify-center mb-4">
-            <TabsList>
-              {STEPS.map((step, index) => (
-                <TabsTrigger
-                  key={step}
-                  value={step}
-                  disabled={!enabledSteps[index]}
-                >
-                  {step}
-                </TabsTrigger>
-              ))}
-            </TabsList>
-          </div>
-=======
-        <Tabs value={activeStep} onValueChange={(value) => setActiveStep(value as Step)}>
           <TabsList className="grid w-full grid-cols-3">
             {STEPS.map((step, index) => (
               <TabsTrigger
@@ -266,7 +250,7 @@
               </TabsTrigger>
             ))}
           </TabsList>
->>>>>>> c225b932
+
           {STEPS.map((step) => (
             <TabsContent key={step} value={step}>
               {stepContent[step]}
