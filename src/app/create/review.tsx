'use client';

import { useEffect, useState } from 'react';
import DOMPurify from 'dompurify';
import { Button } from '@/components/ui/button';
import { Card } from '@/components/ui/card';
import { Textarea } from '@/components/ui/textarea';
import { VersionedPrompt } from './page';
import { Spinner } from '@/components/icons';
import { sendApiCall } from '@/lib/utils';
import { ApiAction, ApiTarget } from '@/lib/types';
import { Badge } from '@/components/ui/badge';
import { Eye } from 'lucide-react';
import Link from 'next/link';

export default function ReviewPrompt({
  prompts,
  streamingPrompt,
  currentVersion,
  setCurrentVersion,
  isEditing,
  handleEdit,
}: {
  prompts: VersionedPrompt[];
  streamingPrompt: string;
  currentVersion: number;
  setCurrentVersion: (version: number) => void;
  isEditing: boolean;
  handleEdit: (instructions: string) => void;
}) {
  const [editValue, setEditValue] = useState('');
  const [generating, setGenerating] = useState(false);

  const handleSubmit = async () => {
    setGenerating(true);
    handleEdit(editValue);
  };

  useEffect(() => {
    setGenerating(false);
  }, [streamingPrompt, prompts]);

  const handleInputChange = (
    e: React.ChangeEvent<HTMLInputElement | HTMLTextAreaElement>,
  ) => {
    console.log(e.currentTarget.value);
    setEditValue(e.currentTarget.value);
  };

  function sanitizeHtml(html: string) {
    // Sometimes the string will start with a 'code-block indicator'
    const cleaned = html.replace(/^```html|```$/g, '');
    return {
      __html: DOMPurify.sanitize(cleaned),
    };
  }

  const [chatOpen, setChatOpen] = useState(false);
  const [tempAssistantId, setTempAssistant] = useState('');

  const generateRandomId = (length:number) => {
    const characters = 'ABCDEFGHIJKLMNOPQRSTUVWXYZabcdefghijklmnopqrstuvwxyz0123456789';
    let result = '';
    for (let i = 0; i < length; i++) {
      result += characters.charAt(Math.floor(Math.random() * characters.length));
    }
    return result;
  };
  
  const testVersion = (promptId, randomId) => {
    console.log("Using temp id: ", randomId);
    localStorage.setItem(randomId, JSON.stringify({"prompt": prompts[promptId - 1].fullPrompt, "version": promptId}));

<<<<<<< HEAD
    setChatOpen(true);
    return randomId;
  };  
=======
    setTempAssistant(assistantResponse.assistantId);
    setChatOpen(true);
    const params = {
      entryMessage: {
        type: 'ASSISTANT',
        text: 'Hello! Do you want to start this test-session?',
      },
    };
    const newWindow = window.open('', '_blank');
    if (newWindow) {
      newWindow.opener = null; // For security reasons
      newWindow.location.href = `/chat?a=${assistantResponse.assistantId}`;
      // Pass data to the new window
      newWindow.addEventListener('load', () => {
        newWindow.postMessage(params, '*');
      });
    }
  };
>>>>>>> 46194753

  function showFullPrompt(version: number) {
    // TODO : For developers only
  }

  console.log(
    `#Prompts: ${prompts.length}, CurrentVersion: ${currentVersion}`,
    prompts,
  );

  // TODO: Update design to latest figma version
  return (
    <>
      <div
        id="card-container"
        className="bg-white w-full mx-auto p-4 m-4 h-[calc(100vh-200px)] overflow-hidden"
      >
        <div className="lg:flex h-full">
          <div className={`${isEditing ? 'lg:w-2/3' : ''} overflow-scroll`}>
            {streamingPrompt ||
              (generating && (
                <Card className={`p-6 bg-purple-50 my-4`}>
                  {streamingPrompt ? (
                    <>
                      <div className="flex justify-between items-center mb-4">
                        <h2 className="text-xl font-semibold">
                          v{prompts.length + 1}
                        </h2>
                      </div>
                      <div
                        dangerouslySetInnerHTML={sanitizeHtml(streamingPrompt)}
                      />
                    </>
                  ) : (
                    <div className="flex justify-between items-center mb-4">
                      <h2 className="text-xl font-semibold">Generating...</h2>
                      <Spinner />
                    </div>
<<<<<<< HEAD
                    <div dangerouslySetInnerHTML={sanitizeHtml(streamingPrompt)} />
                  </>
                ) : (
                  <div className="flex justify-between items-center mb-4">
                    <h2 className="text-xl font-semibold">Generating...</h2>
                    <Spinner/>
                  </div>
                )}
              </Card>
            )}
            {prompts.toReversed().map((prompt, index) => {
              const randomId = generateRandomId(6);
    
              return (
                <Card
                  key={prompt.id}
                  className={`p-6 my-4 ${(prompt.id === currentVersion && !generating) ? 'bg-purple-100' : 'bg-white'
                    }`}
                >
                  <div className="flex justify-between items-center mb-4">
                    <Badge variant='outline'>v{prompts.length - index}</Badge>
                    <div>
                      {/* <Button
                      variant="secondary"
                      className="ml-2"
                      size='sm'
                      onClick={() => {showFullPrompt(prompt.id)}}
                      >
                        <Eye/>
                    </Button> */}
                                    
                    
                      <Button
                        variant="outline"
                        className='mr-2'
                        onClick={() => testVersion(prompt.id, randomId)}
                      >
                        <Link target='_blank' href={`./testChat?id=${randomId}`}>
                          Test
                        </Link>
                      </Button>
                      {prompt.id !== currentVersion ? (
                        <Button
                          onClick={() => setCurrentVersion(prompt.id)}
                        >
                          Select
                        </Button>
                      ) : (
                        <Button disabled>
                          Selected
                        </Button>
                      )}
                    </div>
                  </div>
                  <div dangerouslySetInnerHTML={sanitizeHtml(prompt.summary)} />
                </Card>
              );
            })}
=======
                  )}
                </Card>
              ))}
            {prompts.toReversed().map((prompt, index) => (
              <Card
                key={prompt.id}
                className={`p-6 my-4 ${
                  prompt.id === currentVersion && !generating
                    ? 'bg-purple-100'
                    : 'bg-white'
                }`}
              >
                <div className="flex justify-between items-center mb-4">
                  <Badge variant="outline">v{prompts.length - index}</Badge>
                  <div>
                    {/* <Button
                    variant="secondary"
                    className="ml-2"
                    size='sm'
                    onClick={() => {showFullPrompt(prompt.id)}}
                    >
                      <Eye/>
                  </Button> */}

                    {!chatOpen && (
                      <Button
                        variant="outline"
                        onClick={() => testVersion(prompt.id)}
                        className="mr-2"
                      >
                        Test
                      </Button>
                    )}
                    {prompt.id !== currentVersion ? (
                      <Button onClick={() => setCurrentVersion(prompt.id)}>
                        Select
                      </Button>
                    ) : (
                      <Button disabled>Selected</Button>
                    )}
                  </div>
                </div>
                <div dangerouslySetInnerHTML={sanitizeHtml(prompt.summary)} />
              </Card>
            ))}
>>>>>>> 46194753
          </div>
          <div className={`${isEditing ? 'lg:w-1/3 m-4' : ''}`}>
            {isEditing && (
              <>
                <div className="flex mb-2">
                  <Textarea
                    name="Edit instructions"
                    value={editValue}
                    onChange={handleInputChange}
                    placeholder="What would you like to change?"
                    className="flex-grow"
                  />
                </div>
                <Button onClick={handleSubmit}>
                  {generating ? 'Generating' : 'Submit'}
                </Button>
              </>
            )}
            {/* {chatOpen && (
              <ChatComponent
                entryMessage={{ type: 'user', text: `Hello! Do you want to try how this structure works?`}}
                assistantId={tempAssistantId}
              />
            )} */}
          </div>
        </div>
      </div>
    </>
  );
}<|MERGE_RESOLUTION|>--- conflicted
+++ resolved
@@ -11,7 +11,6 @@
 import { ApiAction, ApiTarget } from '@/lib/types';
 import { Badge } from '@/components/ui/badge';
 import { Eye } from 'lucide-react';
-import Link from 'next/link';
 
 export default function ReviewPrompt({
   prompts,
@@ -58,24 +57,16 @@
   const [chatOpen, setChatOpen] = useState(false);
   const [tempAssistantId, setTempAssistant] = useState('');
 
-  const generateRandomId = (length:number) => {
-    const characters = 'ABCDEFGHIJKLMNOPQRSTUVWXYZabcdefghijklmnopqrstuvwxyz0123456789';
-    let result = '';
-    for (let i = 0; i < length; i++) {
-      result += characters.charAt(Math.floor(Math.random() * characters.length));
-    }
-    return result;
-  };
-  
-  const testVersion = (promptId, randomId) => {
-    console.log("Using temp id: ", randomId);
-    localStorage.setItem(randomId, JSON.stringify({"prompt": prompts[promptId - 1].fullPrompt, "version": promptId}));
+  const testVersion = async (promptId) => {
+    const assistantResponse = await sendApiCall({
+      action: ApiAction.CreateAssistant,
+      target: ApiTarget.Builder,
+      data: {
+        prompt: prompts[promptId - 1].fullPrompt,
+        name: `testing_v${promptId}`,
+      },
+    });
 
-<<<<<<< HEAD
-    setChatOpen(true);
-    return randomId;
-  };  
-=======
     setTempAssistant(assistantResponse.assistantId);
     setChatOpen(true);
     const params = {
@@ -94,10 +85,9 @@
       });
     }
   };
->>>>>>> 46194753
 
   function showFullPrompt(version: number) {
-    // TODO : For developers only
+    // TODO
   }
 
   console.log(
@@ -105,7 +95,6 @@
     prompts,
   );
 
-  // TODO: Update design to latest figma version
   return (
     <>
       <div
@@ -133,66 +122,6 @@
                       <h2 className="text-xl font-semibold">Generating...</h2>
                       <Spinner />
                     </div>
-<<<<<<< HEAD
-                    <div dangerouslySetInnerHTML={sanitizeHtml(streamingPrompt)} />
-                  </>
-                ) : (
-                  <div className="flex justify-between items-center mb-4">
-                    <h2 className="text-xl font-semibold">Generating...</h2>
-                    <Spinner/>
-                  </div>
-                )}
-              </Card>
-            )}
-            {prompts.toReversed().map((prompt, index) => {
-              const randomId = generateRandomId(6);
-    
-              return (
-                <Card
-                  key={prompt.id}
-                  className={`p-6 my-4 ${(prompt.id === currentVersion && !generating) ? 'bg-purple-100' : 'bg-white'
-                    }`}
-                >
-                  <div className="flex justify-between items-center mb-4">
-                    <Badge variant='outline'>v{prompts.length - index}</Badge>
-                    <div>
-                      {/* <Button
-                      variant="secondary"
-                      className="ml-2"
-                      size='sm'
-                      onClick={() => {showFullPrompt(prompt.id)}}
-                      >
-                        <Eye/>
-                    </Button> */}
-                                    
-                    
-                      <Button
-                        variant="outline"
-                        className='mr-2'
-                        onClick={() => testVersion(prompt.id, randomId)}
-                      >
-                        <Link target='_blank' href={`./testChat?id=${randomId}`}>
-                          Test
-                        </Link>
-                      </Button>
-                      {prompt.id !== currentVersion ? (
-                        <Button
-                          onClick={() => setCurrentVersion(prompt.id)}
-                        >
-                          Select
-                        </Button>
-                      ) : (
-                        <Button disabled>
-                          Selected
-                        </Button>
-                      )}
-                    </div>
-                  </div>
-                  <div dangerouslySetInnerHTML={sanitizeHtml(prompt.summary)} />
-                </Card>
-              );
-            })}
-=======
                   )}
                 </Card>
               ))}
@@ -238,7 +167,6 @@
                 <div dangerouslySetInnerHTML={sanitizeHtml(prompt.summary)} />
               </Card>
             ))}
->>>>>>> 46194753
           </div>
           <div className={`${isEditing ? 'lg:w-1/3 m-4' : ''}`}>
             {isEditing && (
