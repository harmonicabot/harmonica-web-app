'use client';

import { SetStateAction, useEffect, useState } from 'react';
import { Button } from '@/components/ui/button';
import { Card } from '@/components/ui/card';
import { Textarea } from '@/components/ui/textarea';
import { VersionedPrompt } from './creationFlow';
import { Spinner } from '@/components/icons';
import { Badge } from '@/components/ui/badge';
import { HRMarkdown } from '@/components/HRMarkdown';
import { Eye } from 'lucide-react';
import { useUser } from '@auth0/nextjs-auth0/client';
import { isAdmin } from '@/lib/serverUtils';

export default function ReviewPrompt({
  prompts,
  setPrompts,
  summarizedPrompt,
  currentVersion,
  setCurrentVersion,
  isEditing,
  handleEdit,
}: {
  prompts: VersionedPrompt[];
  setPrompts: (value: SetStateAction<VersionedPrompt[]>) => void;
  summarizedPrompt: string;
  currentVersion: number;
  setCurrentVersion: (version: number) => void;
  isEditing: boolean;
  handleEdit: (instructions: string) => void;
}) {
  const [editValue, setEditValue] = useState('');
  const [generating, setGenerating] = useState(false);
  const [showModalState, setShowModalState] = useState(false);
  const [fullPrompt, setFullPrompt] = useState('');
  const [advancedMode, setAdvancedMode] = useState(false);

  const user = useUser().user;

  useEffect(() => {
    if (user) {
      isAdmin(user).then(setAdvancedMode);
    }
  }, []);
  console.log('Advanced mode: ', advancedMode);

  const handleSubmit = async () => {
    setGenerating(true);
    handleEdit(editValue);
  };

  useEffect(() => {
    setGenerating(false);
  }, [summarizedPrompt, prompts]);

  const handleInputChange = (
    e: React.ChangeEvent<HTMLInputElement | HTMLTextAreaElement>
  ) => {
    setEditValue(e.currentTarget.value);
  };

  const showFullPrompt = (promptId: number) => {
    setShowModalState(true);
    setFullPrompt(prompts[promptId - 1].fullPrompt);
  };

  const closeAndUpdateFullPrompt = (promptId: number) => {
    const updatedPrompt = prompts[promptId - 1];
    updatedPrompt.fullPrompt = fullPrompt;
    updatedPrompt.summary = fullPrompt;
    setPrompts((prev) => {
      prev[promptId - 1] = updatedPrompt;
      console.log('Updated prompts: ', prev);
      return [...prev];
    });
    setShowModalState(false);
  };

  return (
    <>
      {showModalState && (
        <div className="fixed inset-0 bg-black bg-opacity-75 items-center justify-center z-50">
          <div className="bg-white p-8 rounded-lg w-full h-svh overflow-auto flex flex-col">
            <div className="flex justify-between">
              <h2 className="text-2xl font-bold mb-4">Full Prompt</h2>
              <Button onClick={() => closeAndUpdateFullPrompt(1)}>Close</Button>
            </div>

            <Textarea
              name="Full Prompt"
              value={fullPrompt}
              className="w-full flex-1"
              onChange={(e) => setFullPrompt(e.target.value)}
            />
          </div>
        </div>
      )}
      <div
        id="card-container"
        className="bg-white m-4 overflow-hidden mx-auto p-4 rounded-xl shadow space-y-12 max-w-4xl"
      >
        <div className="lg:flex h-full">
          <div className={`${isEditing ? 'lg:w-2/3' : ''} overflow-auto`}>
<<<<<<< HEAD
            {generating ? (
              <Card className={`p-6 bg-yellow-50 my-4`}>
                <div className="flex justify-between items-center mb-4">
                  <h2 className="text-xl font-semibold">Generating...</h2>
                  <Spinner />
                </div>
              </Card>
            ) : (
              summarizedPrompt.length > 0 && (
                <Card className={`p-6 bg-yellow-50 my-4`}>
                  <div className="flex justify-between items-center mb-4">
                    <h2 className="text-xl font-semibold">
                      <Badge variant="outline">v{prompts.length + 1}</Badge>
                    </h2>
                  </div>
                  <div>
                    <HRMarkdown content={summarizedPrompt} />
                  </div>
                </Card>
              )
            )}
=======
            {/* Main title for all generated sessions */}
            <div className="flex items-center space-x-2 mb-6">
              <div className="w-3 h-3 bg-yellow-400 rounded-full"></div>
              <h2 className="text-lg font-semibold text-yellow-800">Your Generated Session</h2>
            </div>
            {streamingPrompt ||
              (generating && (
                <div className="bg-yellow-50 border border-yellow-200 rounded-xl p-6 my-4">
                  {streamingPrompt ? (
                    <>
                      <div className="mb-4">
                        <span className="text-sm text-yellow-600 font-medium">v{prompts.length + 1}</span>
                      </div>
                      <div className="p-4">
                        <HRMarkdown content={streamingPrompt} />
                      </div>
                    </>
                  ) : (
                    <div className="flex items-center space-x-2 mb-4">
                      <span className="text-sm text-yellow-600 font-medium">Generating...</span>
                      <Spinner />
                    </div>
                  )}
                </div>
              ))}
>>>>>>> a87648a3
            {prompts.toReversed().map((prompt, index) => (
              <div
                key={prompt.id}
                className={`my-4 ${
                  prompt.id === currentVersion && !generating
<<<<<<< HEAD
                    ? 'bg-yellow-50'
                    : 'bg-white'
                }`}
              >
                <div className="flex justify-between items-center mb-4">
                  <Badge variant="outline">v{prompts.length - index}</Badge>
                  <div className="flex flex-row items-center">
=======
                    ? 'bg-yellow-50 border border-yellow-200'
                    : 'bg-white border border-gray-200'
                } rounded-xl p-6`}
              >
                <div className="flex items-center justify-between mb-4">
                  <div className="flex items-center space-x-2">
                    <span className={`text-sm font-medium ${
                      prompt.id === currentVersion && !generating ? 'text-yellow-600' : 'text-gray-600'
                    }`}>v{prompts.length - index}</span>
                  </div>
                  <div className='flex flex-row items-center'>
>>>>>>> a87648a3
                    {advancedMode && (
                      <Eye
                        className="mr-2"
                        onClick={() => showFullPrompt(prompt.id)}
                      />
                    )}
                    {/* Disabling the 'Test' chat, it doesn't work because we don't have the session ID yet, but it's needed for the AI to use the actual prompt...
                    <ChatPopupButton
                      prompt={prompt}
                    /> */}
                    {prompt.id !== currentVersion ? (
                      <Button
                        className="border-[1px]"
                        onClick={() => setCurrentVersion(prompt.id)}
                      >
                        Select
                      </Button>
                    ) : (
                      <Button className="border-[1px]" disabled>
                        Selected
                      </Button>
                    )}
                  </div>
                </div>
                  <div className="p-4">
                    <HRMarkdown content={prompt.summary} />
                  </div>
              </div>
            ))}
          </div>
          <div className={`${isEditing ? 'lg:w-1/3 m-4' : ''}`}>
            {isEditing && (
              <>
                <div className="flex mb-2">
                  <Textarea
                    name="Edit instructions"
                    value={editValue}
                    onChange={handleInputChange}
                    placeholder="What would you like to change?"
                    className="flex-grow"
                  />
                </div>
                <Button onClick={handleSubmit}>
                  {generating ? 'Generating' : 'Submit'}
                </Button>
              </>
            )}
          </div>
        </div>
      </div>
    </>
  );
}<|MERGE_RESOLUTION|>--- conflicted
+++ resolved
@@ -101,69 +101,55 @@
       >
         <div className="lg:flex h-full">
           <div className={`${isEditing ? 'lg:w-2/3' : ''} overflow-auto`}>
-<<<<<<< HEAD
-            {generating ? (
-              <Card className={`p-6 bg-yellow-50 my-4`}>
-                <div className="flex justify-between items-center mb-4">
-                  <h2 className="text-xl font-semibold">Generating...</h2>
-                  <Spinner />
-                </div>
-              </Card>
-            ) : (
-              summarizedPrompt.length > 0 && (
-                <Card className={`p-6 bg-yellow-50 my-4`}>
-                  <div className="flex justify-between items-center mb-4">
-                    <h2 className="text-xl font-semibold">
-                      <Badge variant="outline">v{prompts.length + 1}</Badge>
-                    </h2>
-                  </div>
-                  <div>
-                    <HRMarkdown content={summarizedPrompt} />
-                  </div>
-                </Card>
-              )
-            )}
-=======
             {/* Main title for all generated sessions */}
             <div className="flex items-center space-x-2 mb-6">
               <div className="w-3 h-3 bg-yellow-400 rounded-full"></div>
-              <h2 className="text-lg font-semibold text-yellow-800">Your Generated Session</h2>
+              <h2 className="text-lg font-semibold text-yellow-800">
+                Your Generated Session
+              </h2>
             </div>
-            {streamingPrompt ||
-              (generating && (
+            {summarizedPrompt ||
+              (generating ? (
                 <div className="bg-yellow-50 border border-yellow-200 rounded-xl p-6 my-4">
-                  {streamingPrompt ? (
+                  {summarizedPrompt ? (
                     <>
                       <div className="mb-4">
-                        <span className="text-sm text-yellow-600 font-medium">v{prompts.length + 1}</span>
+                        <span className="text-sm text-yellow-600 font-medium">
+                          v{prompts.length + 1}
+                        </span>
                       </div>
                       <div className="p-4">
-                        <HRMarkdown content={streamingPrompt} />
+                        <HRMarkdown content={summarizedPrompt} />
                       </div>
                     </>
                   ) : (
                     <div className="flex items-center space-x-2 mb-4">
-                      <span className="text-sm text-yellow-600 font-medium">Generating...</span>
+                      <span className="text-sm text-yellow-600 font-medium">
+                        Generating...
+                      </span>
                       <Spinner />
                     </div>
                   )}
                 </div>
+              ) : (
+                summarizedPrompt.length > 0 && (
+                  <Card className={`p-6 bg-yellow-50 my-4`}>
+                    <div className="flex justify-between items-center mb-4">
+                      <h2 className="text-xl font-semibold">
+                        <Badge variant="outline">v{prompts.length + 1}</Badge>
+                      </h2>
+                    </div>
+                    <div>
+                      <HRMarkdown content={summarizedPrompt} />
+                    </div>
+                  </Card>
+                )
               ))}
->>>>>>> a87648a3
             {prompts.toReversed().map((prompt, index) => (
               <div
                 key={prompt.id}
                 className={`my-4 ${
                   prompt.id === currentVersion && !generating
-<<<<<<< HEAD
-                    ? 'bg-yellow-50'
-                    : 'bg-white'
-                }`}
-              >
-                <div className="flex justify-between items-center mb-4">
-                  <Badge variant="outline">v{prompts.length - index}</Badge>
-                  <div className="flex flex-row items-center">
-=======
                     ? 'bg-yellow-50 border border-yellow-200'
                     : 'bg-white border border-gray-200'
                 } rounded-xl p-6`}
@@ -175,7 +161,6 @@
                     }`}>v{prompts.length - index}</span>
                   </div>
                   <div className='flex flex-row items-center'>
->>>>>>> a87648a3
                     {advancedMode && (
                       <Eye
                         className="mr-2"
@@ -200,9 +185,9 @@
                     )}
                   </div>
                 </div>
-                  <div className="p-4">
-                    <HRMarkdown content={prompt.summary} />
-                  </div>
+                <div className="p-4">
+                  <HRMarkdown content={prompt.summary} />
+                </div>
               </div>
             ))}
           </div>
