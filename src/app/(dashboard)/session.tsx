--- conflicted
+++ resolved
@@ -44,10 +44,6 @@
         </Link>
       </TableCell>
       <TableCell>
-<<<<<<< HEAD
-        <Badge variant="outline" className="capitalize">
-          {session.session_data.finalReportSent ? 'finished' : 'active'}
-=======
         <Badge
           variant="outline"
           className={`capitalize ${
@@ -58,14 +54,7 @@
                 : ''
           }`}
         >
-          {session.session_data.active
-            ? 'active'
-            : session.session_data.finished
-              ? 'finished'
-              : session.session_data.finalReportSent
-                ? 'report sent'
-                : 'report not sent'}
->>>>>>> c225b932
+          {session.session_data.finalReportSent ? 'finished' : 'active'}
         </Badge>
       </TableCell>
       <TableCell className="hidden md:table-cell">
