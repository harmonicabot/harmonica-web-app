--- conflicted
+++ resolved
@@ -20,11 +20,7 @@
 import { ChevronLeft, ChevronRight } from 'lucide-react';
 import { Button } from '@/components/ui/button';
 import { AccumulatedSessionData } from '@/lib/types';
-<<<<<<< HEAD
-import Link from 'next/link';
-=======
 import { useEffect } from 'react';
->>>>>>> 46194753
 
 export function SessionsTable({
   sessions,
@@ -73,7 +69,7 @@
           </TableHeader>
           <TableBody>
             {Object.entries(sessions).map(([sessionId, session]) => (
-                <Session key={sessionId} session={session} sessionId={sessionId} />
+              <Session key={sessionId} session={session} />
             ))}
           </TableBody>
         </Table>
