--- conflicted
+++ resolved
@@ -78,19 +78,14 @@
   return (
     <Tabs defaultValue="all">
       <div className="flex items-center">
-        {/* <TabsList>
+        <TabsList>
           <TabsTrigger value="all">All</TabsTrigger>
           {/* <TabsTrigger value="active">Active</TabsTrigger>
           <TabsTrigger value="draft">Draft</TabsTrigger>
           <TabsTrigger value="archived" className="hidden sm:flex">
             Archived
-<<<<<<< HEAD
-          </TabsTrigger>
-        </TabsList> */}
-=======
           </TabsTrigger> */}
         </TabsList>
->>>>>>> 46194753
         <div className="ml-auto flex items-center gap-2">
           {/* <Button size="sm" variant="outline" className="h-8 gap-1">
             <File className="h-3.5 w-3.5" />
