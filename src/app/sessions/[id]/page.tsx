'use client';

import { useParams } from 'next/navigation';
import useSWR, { mutate } from 'swr';
import { useEffect, useState } from 'react';
import { useSessionStore } from '@/stores/SessionStore';
import { useUser } from '@auth0/nextjs-auth0/client';
import { getGPTCompletion } from 'app/api/gptUtils';
import SessionResultHeader, {
  SessionStatus,
} from '@/components/SessionResult/SessionResultHeader';
import SessionResultControls from '@/components/SessionResult/SessionResultControls';
import SessionResultStatus from '@/components/SessionResult/SessionResultStatus';
import SessionResultShare from '@/components/SessionResult/SessionResultShare';
import SessionResultsSection from '@/components/SessionResult/SessionResultsSection';
import {
  countChatMessages,
  deactivateHostSession,
  getAllChatMessagesInOrder,
  getFromHostSession,
  getHostSessionById,
  getUsersBySessionId,
  updateHostSession,
} from '@/lib/db';
import { decryptId } from '@/lib/encryptionUtils';
import { UserSession } from '@/lib/schema_updated';

const fetcher = async (id: string) => {
  const hostData = await getHostSessionById(id);
  const userData = await getUsersBySessionId(id);
  console.log('hostData', hostData);
  return { hostData, userData };
};

export default function SessionResult() {
  const { id } = useParams() as { id: string };
  const decryptedId = decryptId(id);

  const [sessionsWithChat, setSessionsWithChat] = useState<UserSession[]>([]);
  const [numSessions, setNumSessions] = useState(0);
  const [completedSessions, setCompletedSessions] = useState(0);

  const [hostData, addHostData, userData = [], addUserData] = useSessionStore((state) => [
    state.hostData[decryptedId],
    state.addHostData,
    state.userData[id],
    state.addUserData,
  ]);


  const { error } = useSWR(`sessions/${decryptedId}`, () => fetcher(decryptedId), {
    refreshInterval: 5*60000, // Poll every 5 minutes
    revalidateOnFocus: true,
    onSuccess: ({ hostData, userData }) => {
      console.log('Updated session data fetched:', userData);
      addHostData(decryptedId, hostData)
      addUserData(id, userData);
    },
  });

  const { user } = useUser();

  useEffect(() => {
    const processUserData = async () => {
      if (!userData) return;
      
      const withChatText = await Promise.all(
        userData.map(async (user) => {
          const messageCount = await countChatMessages(user.thread_id);
          return { user, messageCount };
        })
      );

      const filtered = withChatText
        .filter(({ messageCount }) => messageCount > 1)
        .map(({ user }) => user);

      setSessionsWithChat(filtered);
      setNumSessions(filtered.length);
      setCompletedSessions(filtered.filter(user => !user.active).length);
    };

    processUserData();
  }, [userData]);

  const [hostType, setHostType] = useState(false);


  const finishSession = async () => { 
    await deactivateHostSession(decryptedId);
    await createSummary();
  };

  const createSummary = async () => {
    console.log(`Creating summary for ${decryptedId}...`);
    const chats = await Promise.all(
      sessionsWithChat.map(
        async (user) => await getAllChatMessagesInOrder(user.thread_id)
      )
    );
    const prompt = await getFromHostSession(id, 'prompt')

    // TODO: The chat messages here are not concatenated properly yet, AND we want to pass them individually to chatGPT instead of all at once, otherwise it might fail due to size limitations.
    const instructions = `
Generate a short **REPORT** that answers the OBJECTIVE of the session and suits the overall session style.\n\n
The **OBJECTIVE** is stated in this prompt:\n
##### PROMPT #####\n
<<<<<<< HEAD
${sessionData.host_data.prompt}\n
##### END PROMPT #####\n
=======
${prompt}\n
##### PROMPT #####\n
>>>>>>> 6a45194b
And the content for the report:\n\n
##### START CONTENT #####\n
----- Next Participant: -----\n
${chats.join('\n\n----- Next Participant: -----\n')}
----- END PARTICIPANTS -----\n
##### END CONTENT #####\n\n
`;
    const summary = await getGPTCompletion(instructions);
    console.log('Summary: ', summary);

    // So that we don't have to re-fetch all data from the DB, we just update the summary in the store directly
    updateHostSession(decryptedId, {
      summary: summary ?? undefined,
      last_edit: new Date(),
    }).then(() => mutate(`sessions/${id}`));
  };

  const [hasNewMessages, setHasNewMessages] = useState(false);
  useEffect(() => {
    if (!hostData) return;
    console.log('Checking for new messages...');
    const lastMessage = userData.reduce((latest, user) => {
      const messageTime = new Date(user.last_edit).getTime();
      return messageTime > latest ? messageTime : latest;
    }, 0);
    console.log('Last message:', lastMessage);
    console.log('Last summary update:', hostData);
    const lastSummaryUpdate = hostData.last_edit.getTime();
    const hasNewMessages = lastMessage > lastSummaryUpdate;
    setHasNewMessages(hasNewMessages);

    if (
      hasNewMessages &&
      lastMessage > lastSummaryUpdate &&
      new Date().getTime() - lastSummaryUpdate > 1000 * 60 * 10
    ) {
      const minutesAgo =
        (new Date().getTime() - lastSummaryUpdate) / (1000 * 60);
      console.log(`Last summary created ${minutesAgo} minutes ago, 
        and new messages were received since then. Creating an updated one.`);
      createSummary();
    }
  }, [hostData]);

  // if (error) return <div>{`Failed to load session data :-(`}</div>;
  if (!hostData) return <div>Loading...</div>;

  return (
    <div className="p-4 md:p-8">
      <SessionResultHeader
        topic={hostData.topic}
        status={
          !hostData.active
            ? SessionStatus.REPORT_SENT
            : SessionStatus.ACTIVE
        }
      />
      <div className="flex flex-col md:flex-row gap-4">
        {hostData.active && hostType && (
          <SessionResultControls
            id={decryptedId}
            isFinished={!hostData.active}
            finishSession={finishSession}
            createSummary={createSummary}
            readyToGetSummary={numSessions > 0}
          />
        )}
        <SessionResultStatus
          finalReportSent={!hostData.active}
          startTime={hostData.start_time}
          numSessions={numSessions}
          completedSessions={completedSessions}
        />
        {hostData.active && (
          <SessionResultShare sessionId={decryptedId} />
        )}
      </div>
      <SessionResultsSection
        hostType={hostType}
        hostData={hostData}
        userData={sessionsWithChat}
        id={decryptedId}
        handleCreateSummary={createSummary}
        hasNewMessages={hasNewMessages}
      />
    </div>
  );
}<|MERGE_RESOLUTION|>--- conflicted
+++ resolved
@@ -105,13 +105,8 @@
 Generate a short **REPORT** that answers the OBJECTIVE of the session and suits the overall session style.\n\n
 The **OBJECTIVE** is stated in this prompt:\n
 ##### PROMPT #####\n
-<<<<<<< HEAD
 ${sessionData.host_data.prompt}\n
 ##### END PROMPT #####\n
-=======
-${prompt}\n
-##### PROMPT #####\n
->>>>>>> 6a45194b
 And the content for the report:\n\n
 ##### START CONTENT #####\n
 ----- Next Participant: -----\n
