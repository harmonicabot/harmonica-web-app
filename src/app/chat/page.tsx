--- conflicted
+++ resolved
@@ -57,30 +57,10 @@
 
   const finishSession = () => {
     setIsLoading(true);
-<<<<<<< HEAD
-    // Find the submit button by looking for all buttons and matching text content
-    const buttons = document.querySelectorAll('button');
-    const submitButton = Array.from(buttons).find((button) =>
-      button.textContent?.includes('Try me!'),
-    ) as HTMLButtonElement;
-
-    if (submitButton) {
-      submitButton.click();
-    }
-
-    sendCallToMake({
-      target: ApiTarget.Session,
-      action: ApiAction.UpdateUserSession,
-      data: {
-        session_id: userSessionId,
-        active: 0,
-      },
-=======
     setShowModal(true);
     updateUserSession(userSessionId!, {
       active: false,
       last_edit: new Date(),
->>>>>>> 96e109f6
     })
       .then(() => {
         updateHostSession(sessionId!, {
@@ -172,13 +152,8 @@
                           <p
                             className={`mb-6 ${sessionClosed ? 'sm:mb-8' : ''}`}
                           >
-<<<<<<< HEAD
-                            {accumulated?.session_data?.finalReportSent
-                              ? 'You can create a new session on any topic and invite others to participate.'
-=======
                             {sessionClosed
                               ? "You can create a new session on any topic and invite others to participate."
->>>>>>> 96e109f6
                               : 'Welcome to our interactive session! We value your input and would love to hear your thoughts on the topic at hand. Your responses will be combined with others to create an AI-powered overview.'}
                           </p>
                           {sessionClosed ? (
@@ -199,15 +174,11 @@
                                 passHref
                                 className="w-full sm:w-auto"
                               >
-<<<<<<< HEAD
-                                <Button size="lg" className="w-full sm:w-auto">
-=======
                                 <Button
                                   size="lg"
                                   variant="ghost"
                                   className="w-full sm:w-auto"
                                 >
->>>>>>> 96e109f6
                                   Start a New Session
                                 </Button>
                               </Link>
