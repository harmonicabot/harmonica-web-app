--- conflicted
+++ resolved
@@ -12,13 +12,10 @@
 import { useEffect, useState, useMemo, useCallback } from 'react';
 import { ExtendedWorkspaceData } from '@/lib/types';
 import SessionInsightsGrid from '@/components/workspace/SessionInsightsGrid';
-<<<<<<< HEAD
-=======
 import { PromptSettings } from '@/components/SessionResult/ResultTabs/components/PromptSettings';
 import { toast } from 'hooks/use-toast';
 import * as db from '@/lib/db';
 import { Loader2 } from 'lucide-react';
->>>>>>> 778eef6e
 
 // Default visibility configuration for workspaces
 const defaultWorkspaceVisibilityConfig: ResultTabsVisibilityConfig = {
@@ -106,8 +103,6 @@
         const updateData = { summary_prompt: newPrompt };
         const result = await db.updateWorkspace(workspaceId, updateData);
 
-<<<<<<< HEAD
-=======
         if (result) {
           setWorkspaceData((prev) => ({
             ...prev,
@@ -177,7 +172,6 @@
     );
   }
 
->>>>>>> 778eef6e
   return (
     <>
       <div className="flex w-full flex-col">
@@ -196,16 +190,10 @@
         />
         {isEditable && (
           <div className="flex items-center gap-4 self-end mt-4">
-<<<<<<< HEAD
-            <ShareSettings 
-              resourceId={workspaceId} 
-              resourceType="WORKSPACE" 
-=======
             <PromptSettings
               isProject={false}
               summaryPrompt={workspaceData.summary_prompt}
               onPromptChange={handlePromptChange}
->>>>>>> 778eef6e
             />
             <ShareSettings resourceId={workspaceId} resourceType="WORKSPACE" />
           </div>
