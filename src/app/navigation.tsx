--- conflicted
+++ resolved
@@ -3,24 +3,10 @@
 import Logo from '@/components/ui/logo';
 import User from '@/components/user';
 import Link from 'next/link';
+import { usePathname } from 'next/navigation';
+import ENSNavigation from './workspace/[w_id]/ENSNavigation';
 
 export default function Navigation() {
-<<<<<<< HEAD
-  return <nav className="p-4">
-    <div className="flex flex-row justify-between items-center px-2">
-      <Link href="/">
-        <Logo />
-      </Link>
-      <div className="flex items-center space-x-4">
-        <Link
-          href="https://oldspeak.notion.site/Help-Center-fcf198f4683b4e3099beddf48971bd40"
-          target="_blank"
-          rel="noopener noreferrer"
-        >
-          <button className="px-4 py-2 text-sm font-medium text-gray-700 bg-white border border-gray-300 rounded-md hover:bg-gray-50">
-            Help
-          </button>
-=======
   const pathname = usePathname();
   const isENS = pathname.toLowerCase().startsWith('/workspace/ens');
 
@@ -34,7 +20,6 @@
           <div className="block md:hidden">
             <img src="/harmonica.png" alt="Harmonica" className="h-8 w-8" />
           </div>
->>>>>>> 7fcfa8fe
         </Link>
         {isENS && (
           <div className="hidden md:block">
