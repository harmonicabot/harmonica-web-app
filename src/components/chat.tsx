--- conflicted
+++ resolved
@@ -77,18 +77,10 @@
     if (!threadIdRef.current && !createThreadInProgressRef.current) {
       createThreadInProgressRef.current = true;
       const userName = getUserNameFromContext(userContext);
-<<<<<<< HEAD
       createThread(
         context,
         sessionId,
         user ? user : userName,
-=======
-
-      createThread(
-        context,
-        sessionId,
-        user ? user : 'id',
->>>>>>> 1399309f
         userName,
         userContext,
       );
@@ -247,11 +239,7 @@
       createThread(
         context,
         sessionId,
-<<<<<<< HEAD
         user ? user : userName,
-=======
-        user ? user : 'id',
->>>>>>> 1399309f
         userName,
         userContext,
       ).then((threadSessionId) => {
