'use client';

import { useEffect, useState, useRef } from 'react';
import { Button } from '@/components/ui/button';
import { Textarea } from '@/components/ui/textarea';
import * as db from '@/lib/db';
import * as gpt from 'app/api/gptUtils';
import { OpenAIMessage, OpenAIMessageWithContext } from '@/lib/types';
import { ChatMessage } from './ChatMessage';
import { Send } from './icons';
import { useUser } from '@auth0/nextjs-auth0/client';
import { Message } from '@/lib/schema';
import ErrorPage from './Error';
import { getUserNameFromContext } from '@/lib/clientUtils';
import { PlusIcon } from 'lucide-react';

export default function Chat({
  assistantId,
  sessionIds,
  setUserSessionId,
  userSessionId,
  entryMessage,
  context,
  placeholderText,
  userContext,
  customMessageEnhancement,
}: {
  assistantId: string;
  sessionIds?: string[];
  setUserSessionId?: (id: string) => void;
  userSessionId?: string;
  entryMessage?: OpenAIMessage;
  context?: OpenAIMessageWithContext;
  placeholderText?: string;
  userContext?: Record<string, string>;
<<<<<<< HEAD
  customMessageEnhancement?: (message: OpenAIMessage, index: number) => React.ReactNode;
}) {
=======
  isAskAi?: boolean;
  customMessageEnhancement?: (
    message: OpenAIMessage,
    index: number,
  ) => React.ReactNode;
  }) {
  const isTesting = false;
>>>>>>> 7fcfa8fe
  const [errorMessage, setErrorMessage] = useState<{
    title: string;
    message: string;
  } | null>(null);
  const [errorToastMessage, setErrorToastMessage] = useState('');
  const { user } = useUser();

  const placeholder = placeholderText
    ? placeholderText
    : 'Type your message here...';

  const [formData, setFormData] = useState<{ messageText: string }>({
    messageText: '',
  });
  const threadIdRef = useRef<string>('');
  const [messages, setMessages] = useState<OpenAIMessage[]>([]);
  const addMessage = (newMessage: OpenAIMessage) => {
    setMessages((prevMessages) => [...prevMessages, newMessage]);
  };

  const [isLoading, setIsLoading] = useState(false);
  const textareaRef = useRef<HTMLTextAreaElement>(null);
  const messagesEndRef = useRef<HTMLDivElement>(null);

  useEffect(() => {
    if (messagesEndRef.current && messages.length > 1) {
      messagesEndRef.current.scrollIntoView({
        behavior: 'smooth',
        block: 'nearest',
      });
    }
  }, [messages]);

  const handleInputChange = (
    e: React.ChangeEvent<HTMLInputElement | HTMLTextAreaElement>
  ) => {
    setFormData({ ...formData, [e.target.name]: e.target.value });
  };

  const createThreadInProgressRef = useRef(false);

  const handleKeyDown = (e: React.KeyboardEvent<HTMLTextAreaElement>) => {
    if (!threadIdRef.current && !createThreadInProgressRef.current) {
      createThreadInProgressRef.current = true;
      const userName = getUserNameFromContext(userContext);

      createThread(
        context,
        sessionIds && sessionIds.length ? sessionIds[0] : undefined,
        user ? user : 'id',
        userName,
        userContext
      );
    }

    if (e.key === 'Enter' && !isLoading) {
      if (e.metaKey) {
        e.preventDefault();
        const textarea = textareaRef.current;
        if (textarea) {
          const { selectionStart, selectionEnd, value } = textarea;
          const newValue =
            value.substring(0, selectionStart) +
            '\n' +
            value.substring(selectionEnd);
          setFormData({ ...formData, messageText: newValue });
          setTimeout(() => {
            textarea.selectionStart = textarea.selectionEnd =
              selectionStart + 1;
          }, 0);
        }
      } else if (!e.shiftKey && !e.ctrlKey) {
        e.preventDefault();
        handleSubmit(e as unknown as React.FormEvent);
      }
    }
  };

  function concatenateMessages(messagesFromOneUser: Message[]) {
    messagesFromOneUser.sort(
      (a, b) => a.created_at.getTime() - b.created_at.getTime()
    );
    return messagesFromOneUser
      .map((message) => `${message.role} : ${message.content}`)
      .join('\n\n');
  }

  async function createThread(
    context: OpenAIMessageWithContext | undefined,
    sessionId: string | undefined,
    user: any,
    userName?: string,
    userContext?: Record<string, string>
  ) {
    if (isTesting) {return "xyz"}
    const chatMessages = [];
    if (context?.userData) {
      const allUsersMessages = await db.getAllMessagesForUsersSorted(
        context.userData
      );
      const messagesByThread = allUsersMessages.reduce((acc, message) => {
        acc[message.thread_id] = acc[message.thread_id] || []; // to make sure this array exists
        acc[message.thread_id].push(message);
        return acc;
      }, {} as Record<string, Message[]>);
      chatMessages.push('\n----START CHAT HISTORY for CONTEXT----\n');
      const concatenatedUserMessages = Object.entries(messagesByThread).map(
        ([threadId, messages]) => {
          return `\n----START NEXT USER CHAT----\n${concatenateMessages(
            messages
          )}\n----END USER CHAT----\n`;
        }
      );
      chatMessages.push(...concatenatedUserMessages);
      chatMessages.push('\n----END CHAT HISTORY for CONTEXT----\n');
      // console.log('[i] Chat messages for context: ', chatMessages);
    }

    const userContextPrompt = userContext
      ? `IMPORTANT USER INFORMATION:\nPlease consider the following user details in your responses:\n${Object.entries(
          userContext
        )
          .map(([key, value]) => `- ${key}: ${value}`)
          .join(
            '\n'
          )}\n\nPlease tailor your responses appropriately based on this user information.`
      : '';

    let threadEntryMessage = userContextPrompt
      ? {
          role: 'user' as const,
          content: userContextPrompt,
        }
      : undefined;

    return gpt
      .handleCreateThread(threadEntryMessage, chatMessages)
      .then((threadId) => {
        // console.log('[i] Created threadId ', threadId, sessionId);
        threadIdRef.current = threadId;

        if (sessionId) {
          const data = {
            session_id: sessionId,
            user_id: userName + '_' + crypto.randomUUID(),
            user_name: userName,
            thread_id: threadId,
            active: true,
            start_time: new Date(),
            last_edit: new Date(),
          };
          //insert user formdata
          db.insertChatMessage({
            thread_id: threadIdRef.current,
            role: 'user',
            content: `User shared the following context:\n${Object.entries(
              userContext || {}
            )
              .map(([key, value]) => `${key}: ${value}`)
              .join('; ')}`,
            created_at: new Date(),
          }).catch((error) => {
            console.log('Error in insertChatMessage: ', error);
            showErrorToast(
              'Oops, something went wrong storing your message. This is uncomfortable; but please just continue if you can'
            );
          });
          console.log('Inserting new session with initial data: ', data);
          return db
            .insertUserSessions(data)
            .then((ids) => {
              if (ids[0] && setUserSessionId) setUserSessionId(ids[0]);
              return ids[0]; // Return the sessionId
            })
            .catch((error) => {
              console.error('[!] error creating user session -> ', error);
              setErrorMessage({
                title: 'Failed to create session',
                message:
                  'Oops, that should not have happened. Please try again.',
              });
              throw error; // Re-throw the error to be caught by the caller
            });
        }
        return undefined; // Return undefined if no sessionId was provided
      })
      .catch((error) => {
        console.error(error);
        setErrorMessage({
          title: 'Failed to create message thread',
          message: 'Sorry for the inconvenience. Please try again.',
        });
        throw error; // Re-throw the error to be caught by the caller
      });
  }

  useEffect(() => {
    if (
      userContext &&
      !threadIdRef.current &&
      !createThreadInProgressRef.current
    ) {
      const userName = getUserNameFromContext(userContext);

      createThreadInProgressRef.current = true;
      createThread(
        context,
        sessionIds && sessionIds.length ? sessionIds[0] : undefined,
        user ? user : 'id',
        userName,
        userContext
      ).then((threadSessionId) => {
        handleSubmit(undefined, true, threadSessionId);
      });
    }
  }, [userContext]);

  const handleSubmit = async (
    e?: React.FormEvent,
    isAutomatic?: boolean,
    threadSessionId?: string
  ) => {
    if (e) {
      e.preventDefault();
    }

    if (isLoading) return;
    setIsLoading(true);
    if (isTesting) {
      addMessage({ role: messages.length % 2 === 0 ? 'user' : 'assistant', content: "Welcome to **ENSB01 | Instance B | AI and Me**! \n\nThe objective of this session is to capture your quick and top-of-mind thoughts about AI as we kick off our two-day workshop on the governance of AI. \n\nThis session will be structured in three short steps. You can share your thoughts openly as this is a safe space. \n\nLet's get started!\n\n---\n\n**Step 1 of 3** \n\n**What are your immediate thoughts when you think about AI?** \n\nPlease share your thoughts freely. " });      setIsLoading(false);
      return;
    }
    try {
      const messageText = isAutomatic
        ? "Let's begin."
        : formData.messageText.trim();

      if (!messageText && !isAutomatic) return;

      if (!isAutomatic) {
        addMessage({ role: 'user', content: messageText });
        setFormData({ messageText: '' });
        textareaRef.current?.focus();
      }

      const now = new Date();
      let waitedCycles = 0;
      while (!threadIdRef.current) {
        if (waitedCycles > 20) {
          setErrorMessage({
            title: 'The chat seems to be stuck.',
            message: 'Please reload the page and try again.',
          });
        }
        await new Promise((resolve) => setTimeout(resolve, 1000));
        waitedCycles++;
        console.log(`Waiting ${waitedCycles}s for thread to be created...`);
      }

      if (userSessionId && !isAutomatic) {
        db.insertChatMessage({
          thread_id: threadIdRef.current,
          role: 'user',
          content: messageText,
          created_at: now,
        }).catch((error) => {
          console.log('Error in insertChatMessage: ', error);
          showErrorToast(
            'Oops, something went wrong storing your message. This is uncomfortable; but please just continue if you can'
          );
        });
      }

      const messageData = {
        threadId: threadIdRef.current,
        messageText,
        assistantId: assistantId,
      };

<<<<<<< HEAD
      gpt
        .handleGenerateAnswer(messageData)
        .then((answer) => {
          setIsLoading(false);
          const now = new Date();
          addMessage(answer);

          if (userSessionId || threadSessionId) {
            Promise.all([
              db.insertChatMessage({
                ...answer,
                thread_id: threadIdRef.current,
                created_at: now,
              }),
              userSessionId || threadSessionId
                ? db.updateUserSession(userSessionId || threadSessionId!, {
                    last_edit: now,
                  })
                : Promise.resolve(),
            ]).catch((error) => {
              console.log(
                'Error storing answer or updating last edit: ',
                error
              );
              showErrorToast(
                `Uhm; there should be an answer, but we couldn't store it. It won't show up in the summary, but everything else should be fine. Please continue.`
              );
            });
          }
        })
        .catch((error) => {
          console.error(error);
          showErrorToast(`Sorry, we failed to answer... Please try again.`);
        })
        .finally(() => setIsLoading(false));
=======
      if (isAskAi) {
        const response = await fetch('/api/llama', {
          method: 'POST',
          headers: { 'Content-Type': 'application/json' },
          body: JSON.stringify({
            messageText,
            threadId: threadIdRef.current,
            sessionIds: sessionIds || [], // Add session ID
          }),
        });

        const { answer, error } = await response.json();
        if (error) {
          throw new Error(error);
        }

        setIsLoading(false);
        addMessage({
          role: 'assistant',
          content: answer,
        });
      } else
        gpt
          .handleGenerateAnswer(messageData)
          .then((answer) => {
            setIsLoading(false);
            const now = new Date();
            addMessage(answer);

            if (userSessionId || threadSessionId) {
              Promise.all([
                db.insertChatMessage({
                  ...answer,
                  thread_id: threadIdRef.current,
                  created_at: now,
                }),
                userSessionId || threadSessionId
                  ? db.updateUserSession(userSessionId || threadSessionId!, {
                      last_edit: now,
                    })
                  : Promise.resolve(),
              ]).catch((error) => {
                console.log(
                  'Error storing answer or updating last edit: ',
                  error,
                );
                showErrorToast(
                  `Uhm; there should be an answer, but we couldn't store it. It won't show up in the summary, but everything else should be fine. Please continue.`,
                );
              });
            }
          })
          .catch((error) => {
            console.error(error);
            showErrorToast(`Sorry, we failed to answer... Please try again.`);
          })
          .finally(() => setIsLoading(false));
>>>>>>> 7fcfa8fe
    } catch (error) {
      console.error(error);
      showErrorToast(`Sorry, we failed to answer... Please try again.`);
    }
  };

  function showErrorToast(message: string) {
    setErrorToastMessage(message);
    setTimeout(() => setErrorToastMessage(''), 6000);
  }

  // Focus the textarea when the component mounts
  useEffect(() => {
    const textarea = textareaRef.current;
    if (entryMessage && messages.length === 0) {
      addMessage(entryMessage);
    }
    if (textarea) {
      textarea.focus(); // Automatically focus the textarea
    }
  }, []);

  if (errorMessage) {
    return <ErrorPage {...errorMessage} />;
  }

  return (
    <div className="h-full flex-grow flex flex-col">
      <div className="h-full flex-grow overflow-y-auto">
        {messages.map((message, index) => (
          <div className="group">
            {customMessageEnhancement
              ? customMessageEnhancement(message, index)
              : <ChatMessage key={index} message={message} />
            }
          </div>
        ))}
        {errorToastMessage && (
          <div className="fixed top-4 right-4 bg-red-500 text-white py-2 px-4 rounded shadow-lg">
            {errorToastMessage}
          </div>
        )}
        {isLoading && (
          <div className="flex">
            <img
              className="h-10 w-10 flex-none rounded-full"
              src="/h_chat_icon.png"
              alt=""
            />
            <div className="ps-2 flex space-x-1 justify-center items-center dark:invert">
              <div className="h-2 w-2  bg-gray-400 rounded-full animate-bounce [animation-delay:-0.3s]"></div>
              <div className="h-2 w-2  bg-gray-400 rounded-full animate-bounce [animation-delay:-0.15s]"></div>
              <div className="h-2 w-2  bg-gray-400 rounded-full animate-bounce"></div>
            </div>
          </div>
        )}
        <div ref={messagesEndRef} />
      </div>

      <form className={`space-y-4 mt-4 ${isAskAi ? '-mx-6' : ''} sticky bottom-0`}
        onSubmit={handleSubmit}> 
        <div className="relative">
          <Textarea
            name="messageText"
            value={formData.messageText}
            onChange={handleInputChange}
            onKeyDown={handleKeyDown}
            placeholder={placeholder}
            className="flex-grow pr-12 focus:ring-0 focus-visible:ring-1 focus-visible:ring-offset-0 focus-visible:ring-yellow-300"
            ref={textareaRef}
          />
          <Button
            type="submit"
            className="absolute bottom-2 right-4 rounded-full p-3"
            disabled={isLoading}
          >
            <Send />
          </Button>
        </div>
      </form>
    </div>
  );
}<|MERGE_RESOLUTION|>--- conflicted
+++ resolved
@@ -24,6 +24,7 @@
   placeholderText,
   userContext,
   customMessageEnhancement,
+  isAskAi = false,
 }: {
   assistantId: string;
   sessionIds?: string[];
@@ -33,10 +34,6 @@
   context?: OpenAIMessageWithContext;
   placeholderText?: string;
   userContext?: Record<string, string>;
-<<<<<<< HEAD
-  customMessageEnhancement?: (message: OpenAIMessage, index: number) => React.ReactNode;
-}) {
-=======
   isAskAi?: boolean;
   customMessageEnhancement?: (
     message: OpenAIMessage,
@@ -44,7 +41,6 @@
   ) => React.ReactNode;
   }) {
   const isTesting = false;
->>>>>>> 7fcfa8fe
   const [errorMessage, setErrorMessage] = useState<{
     title: string;
     message: string;
@@ -79,7 +75,7 @@
   }, [messages]);
 
   const handleInputChange = (
-    e: React.ChangeEvent<HTMLInputElement | HTMLTextAreaElement>
+    e: React.ChangeEvent<HTMLInputElement | HTMLTextAreaElement>,
   ) => {
     setFormData({ ...formData, [e.target.name]: e.target.value });
   };
@@ -96,7 +92,7 @@
         sessionIds && sessionIds.length ? sessionIds[0] : undefined,
         user ? user : 'id',
         userName,
-        userContext
+        userContext,
       );
     }
 
@@ -125,7 +121,7 @@
 
   function concatenateMessages(messagesFromOneUser: Message[]) {
     messagesFromOneUser.sort(
-      (a, b) => a.created_at.getTime() - b.created_at.getTime()
+      (a, b) => a.created_at.getTime() - b.created_at.getTime(),
     );
     return messagesFromOneUser
       .map((message) => `${message.role} : ${message.content}`)
@@ -137,26 +133,29 @@
     sessionId: string | undefined,
     user: any,
     userName?: string,
-    userContext?: Record<string, string>
+    userContext?: Record<string, string>,
   ) {
     if (isTesting) {return "xyz"}
     const chatMessages = [];
     if (context?.userData) {
       const allUsersMessages = await db.getAllMessagesForUsersSorted(
-        context.userData
+        context.userData,
       );
-      const messagesByThread = allUsersMessages.reduce((acc, message) => {
-        acc[message.thread_id] = acc[message.thread_id] || []; // to make sure this array exists
-        acc[message.thread_id].push(message);
-        return acc;
-      }, {} as Record<string, Message[]>);
+      const messagesByThread = allUsersMessages.reduce(
+        (acc, message) => {
+          acc[message.thread_id] = acc[message.thread_id] || []; // to make sure this array exists
+          acc[message.thread_id].push(message);
+          return acc;
+        },
+        {} as Record<string, Message[]>,
+      );
       chatMessages.push('\n----START CHAT HISTORY for CONTEXT----\n');
       const concatenatedUserMessages = Object.entries(messagesByThread).map(
         ([threadId, messages]) => {
           return `\n----START NEXT USER CHAT----\n${concatenateMessages(
-            messages
+            messages,
           )}\n----END USER CHAT----\n`;
-        }
+        },
       );
       chatMessages.push(...concatenatedUserMessages);
       chatMessages.push('\n----END CHAT HISTORY for CONTEXT----\n');
@@ -165,11 +164,11 @@
 
     const userContextPrompt = userContext
       ? `IMPORTANT USER INFORMATION:\nPlease consider the following user details in your responses:\n${Object.entries(
-          userContext
+          userContext,
         )
           .map(([key, value]) => `- ${key}: ${value}`)
           .join(
-            '\n'
+            '\n',
           )}\n\nPlease tailor your responses appropriately based on this user information.`
       : '';
 
@@ -201,7 +200,7 @@
             thread_id: threadIdRef.current,
             role: 'user',
             content: `User shared the following context:\n${Object.entries(
-              userContext || {}
+              userContext || {},
             )
               .map(([key, value]) => `${key}: ${value}`)
               .join('; ')}`,
@@ -209,7 +208,7 @@
           }).catch((error) => {
             console.log('Error in insertChatMessage: ', error);
             showErrorToast(
-              'Oops, something went wrong storing your message. This is uncomfortable; but please just continue if you can'
+              'Oops, something went wrong storing your message. This is uncomfortable; but please just continue if you can',
             );
           });
           console.log('Inserting new session with initial data: ', data);
@@ -255,7 +254,7 @@
         sessionIds && sessionIds.length ? sessionIds[0] : undefined,
         user ? user : 'id',
         userName,
-        userContext
+        userContext,
       ).then((threadSessionId) => {
         handleSubmit(undefined, true, threadSessionId);
       });
@@ -265,7 +264,7 @@
   const handleSubmit = async (
     e?: React.FormEvent,
     isAutomatic?: boolean,
-    threadSessionId?: string
+    threadSessionId?: string,
   ) => {
     if (e) {
       e.preventDefault();
@@ -299,7 +298,7 @@
             message: 'Please reload the page and try again.',
           });
         }
-        await new Promise((resolve) => setTimeout(resolve, 1000));
+        await new Promise((resolve) => setTimeout(resolve, 10000));
         waitedCycles++;
         console.log(`Waiting ${waitedCycles}s for thread to be created...`);
       }
@@ -313,7 +312,7 @@
         }).catch((error) => {
           console.log('Error in insertChatMessage: ', error);
           showErrorToast(
-            'Oops, something went wrong storing your message. This is uncomfortable; but please just continue if you can'
+            'Oops, something went wrong storing your message. This is uncomfortable; but please just continue if you can',
           );
         });
       }
@@ -324,43 +323,6 @@
         assistantId: assistantId,
       };
 
-<<<<<<< HEAD
-      gpt
-        .handleGenerateAnswer(messageData)
-        .then((answer) => {
-          setIsLoading(false);
-          const now = new Date();
-          addMessage(answer);
-
-          if (userSessionId || threadSessionId) {
-            Promise.all([
-              db.insertChatMessage({
-                ...answer,
-                thread_id: threadIdRef.current,
-                created_at: now,
-              }),
-              userSessionId || threadSessionId
-                ? db.updateUserSession(userSessionId || threadSessionId!, {
-                    last_edit: now,
-                  })
-                : Promise.resolve(),
-            ]).catch((error) => {
-              console.log(
-                'Error storing answer or updating last edit: ',
-                error
-              );
-              showErrorToast(
-                `Uhm; there should be an answer, but we couldn't store it. It won't show up in the summary, but everything else should be fine. Please continue.`
-              );
-            });
-          }
-        })
-        .catch((error) => {
-          console.error(error);
-          showErrorToast(`Sorry, we failed to answer... Please try again.`);
-        })
-        .finally(() => setIsLoading(false));
-=======
       if (isAskAi) {
         const response = await fetch('/api/llama', {
           method: 'POST',
@@ -418,7 +380,6 @@
             showErrorToast(`Sorry, we failed to answer... Please try again.`);
           })
           .finally(() => setIsLoading(false));
->>>>>>> 7fcfa8fe
     } catch (error) {
       console.error(error);
       showErrorToast(`Sorry, we failed to answer... Please try again.`);
@@ -449,11 +410,12 @@
     <div className="h-full flex-grow flex flex-col">
       <div className="h-full flex-grow overflow-y-auto">
         {messages.map((message, index) => (
-          <div className="group">
-            {customMessageEnhancement
-              ? customMessageEnhancement(message, index)
-              : <ChatMessage key={index} message={message} />
-            }
+          <div key={index} className="group">
+            {customMessageEnhancement ? (
+              customMessageEnhancement(message, index)
+            ) : (
+              <ChatMessage key={index} message={message} />
+            )}
           </div>
         ))}
         {errorToastMessage && (
