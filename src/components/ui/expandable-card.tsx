--- conflicted
+++ resolved
@@ -10,13 +10,9 @@
   CardTitle,
 } from '@/components/ui/card';
 import { Button } from '@/components/ui/button';
+import { cn } from '@/lib/clientUtils';
 
 interface ExpandableCardProps {
-<<<<<<< HEAD
-  title: string;
-  description?: string;
-  children: React.ReactNode;
-=======
   title: React.ReactNode;
   description?: string;
   children: React.ReactNode;
@@ -24,28 +20,42 @@
   className?: string;
   maxHeight?: string;
   onExpandedChange?: (expanded: boolean) => void;
->>>>>>> 7fcfa8fe
 }
 
 export default function ExpandableCard({
   title,
   description,
   children,
+  defaultExpanded = false,
+  className,
+  maxHeight = 'calc(100vh)',
+  onExpandedChange
 }: ExpandableCardProps) {
-  const [isExpanded, setIsExpanded] = useState(false);
+  const [isExpanded, setIsExpanded] = useState(defaultExpanded);
+  
+  const handleExpand = () => {
+    const newState = !isExpanded;
+    setIsExpanded(newState);
+    onExpandedChange?.(newState);
+  };
+
   return (
-    <Card className="h-full relative">
+    <Card className={cn("h-full relative", className)}>
       <CardHeader>
         <div className="flex items-center justify-between">
-          <div>
-            <CardTitle className='text-2xl'>{title}</CardTitle>
+          <div className="flex-1">
+            {typeof title === 'string' ? (
+              <CardTitle className='text-2xl'>{title}</CardTitle>
+            ) : (
+              title
+            )}
             {description && <CardDescription>{description}</CardDescription>}
           </div>
           <Button
             variant="ghost"
             size="sm"
-            className="h-8 w-8 p-0"
-            onClick={() => setIsExpanded(!isExpanded)}
+            className="h-8 w-8 p-0 ml-2"
+            onClick={handleExpand}
             aria-label={isExpanded ? 'Collapse' : 'Expand'}
           >
             {isExpanded ? (
@@ -57,9 +67,11 @@
         </div>
       </CardHeader>
       <CardContent
-        className={`overflow-hidden transition-all duration-300 ease-in-out ${
-          isExpanded ? 'opacity-100 pt-0' : 'max-h-0 opacity-0 p-0'
-        }`}
+        className={cn(
+          "overflow-hidden transition-all duration-300 ease-in-out",
+          isExpanded ? "opacity-100 pt-0" : "max-h-0 opacity-0 p-0"
+        )}
+        style={{ maxHeight: isExpanded ? maxHeight : 0 }}
       >
         {children}
       </CardContent>
