'use client';

import { HostSession, UserSession } from '@/lib/schema';
import React, { useEffect } from 'react';
import { mutate } from 'swr';

import ShareSession from './ShareSession';
import { checkSummaryAndMessageTimes } from '@/lib/clientUtils';
import { createSummary } from '@/lib/serverUtils';

import ResultTabs from './ResultTabs';
import ExportSection from './ExportSection';

export default function SessionResultsSection({
  hostData,
  userData, // Already filtered to only those users having messages
  id,
}: {
  hostData: HostSession;
  userData: UserSession[];
  id: string;
}) {
  
  const hasMessages = userData.length > 0;
  const { hasNewMessages, lastMessage, lastSummaryUpdate } =
    checkSummaryAndMessageTimes(hostData, userData);
  // Automatically update the summary if there's new content and the last update was more than 10 minutes ago
  useEffect(() => {
    if (
      hasNewMessages &&
      lastMessage > lastSummaryUpdate &&
      new Date().getTime() - lastSummaryUpdate > 1000 * 60 * 10
    ) {
      const minutesAgo =
        (new Date().getTime() - lastSummaryUpdate) / (1000 * 60);
      console.log(`Last summary created ${minutesAgo} minutes ago, 
        and new messages were received since then. Creating an updated one.`);
      createSummary(hostData.id);
      mutate(`sessions/${id}`);
    }
  }, [hasNewMessages, lastMessage, lastSummaryUpdate, hostData.id, id]);

  return (
    <>
      <h3 className="text-2xl font-bold mb-4 mt-12">Results</h3>
<<<<<<< HEAD
      {hasMessages
        ? <ResultTabs hostData={hostData} userData={userData} id={id} hasNewMessages={ hasNewMessages } />
        : <ShareSession makeSessionId={id} />}
      <ExportSection hostData={hostData} userData={userData} id={id} />
=======
      {hasMessages ? (
        <>
          <ResultTabs
            hostData={hostData}
            userData={userData}
            id={id}
            hasNewMessages={hasNewMessages}
            showParticipants={showParticipants}
            showSessionRecap={showSessionRecap}
            chatEntryMessage={chatEntryMessage}
          />
          {showParticipants && <ExportSection hostData={hostData} userData={userData} id={id} />}
        </>
      ) : (
        showShare && <ShareSession makeSessionId={id} />
      )}
>>>>>>> 7fcfa8fe
    </>
  );
}<|MERGE_RESOLUTION|>--- conflicted
+++ resolved
@@ -9,18 +9,26 @@
 import { createSummary } from '@/lib/serverUtils';
 
 import ResultTabs from './ResultTabs';
-import ExportSection from './ExportSection';
+import ExportSection from '../Export/ExportSection';
+import { OpenAIMessage } from '@/lib/types';
 
 export default function SessionResultsSection({
   hostData,
   userData, // Already filtered to only those users having messages
   id,
+  showParticipants = true,
+  showShare = true,
+  showSessionRecap = true,
+  chatEntryMessage,
 }: {
   hostData: HostSession;
   userData: UserSession[];
   id: string;
+  showParticipants?: boolean;
+  showShare?: boolean;
+  showSessionRecap?: boolean;
+  chatEntryMessage?: OpenAIMessage;
 }) {
-  
   const hasMessages = userData.length > 0;
   const { hasNewMessages, lastMessage, lastSummaryUpdate } =
     checkSummaryAndMessageTimes(hostData, userData);
@@ -43,12 +51,6 @@
   return (
     <>
       <h3 className="text-2xl font-bold mb-4 mt-12">Results</h3>
-<<<<<<< HEAD
-      {hasMessages
-        ? <ResultTabs hostData={hostData} userData={userData} id={id} hasNewMessages={ hasNewMessages } />
-        : <ShareSession makeSessionId={id} />}
-      <ExportSection hostData={hostData} userData={userData} id={id} />
-=======
       {hasMessages ? (
         <>
           <ResultTabs
@@ -65,7 +67,6 @@
       ) : (
         showShare && <ShareSession makeSessionId={id} />
       )}
->>>>>>> 7fcfa8fe
     </>
   );
 }