--- conflicted
+++ resolved
@@ -1,31 +1,26 @@
-import { Card, CardContent, CardHeader } from '@/components/ui/card';
-import { HRMarkdown } from '@/components/HRMarkdown';
-import {
-  Tooltip,
-  TooltipContent,
-  TooltipProvider,
-  TooltipTrigger,
-} from '../ui/tooltip';
-import { RefreshCw } from 'lucide-react';
 import { HostSession } from '@/lib/schema';
-import { Spinner } from '../icons';
-import ExpandableCard from '../ui/expandable-card';
-import { use, useEffect, useState } from 'react';
+import { useState } from 'react';
 import { createSummary } from '@/lib/serverUtils';
+import { exportService } from '@/lib/export/exportService';
+import { ExpandableWithExport } from './ExpandableWithExport';
 
 interface SessionResultSummaryProps {
   hostData: HostSession;
   newSummaryContentAvailable: boolean;
   onUpdateSummary: () => void;
+  showSessionRecap: boolean;
 }
 
 export default function SessionResultSummary({
   hostData,
   newSummaryContentAvailable,
   onUpdateSummary,
+  showSessionRecap = true,
 }: SessionResultSummaryProps) {
   const [isUpdating, setIsUpdating] = useState(false);
-  
+  const [isExpandedPrompt, setIsExpandedPrompt] = useState(false);
+  const [isExpandedSummary, setIsExpandedSummary] = useState(true);
+
   const triggerSummaryUpdate = () => {
     setIsUpdating(true);
     createSummary(hostData.id).then(() => {
@@ -36,48 +31,6 @@
 
   return (
     <>
-<<<<<<< HEAD
-      {hostData.prompt_summary && (
-        <div className="mb-4">
-        <ExpandableCard title="Session Recap">
-          <HRMarkdown content={hostData.prompt_summary}/>
-        </ExpandableCard>
-        </div>
-      )}
-      <Card className="h-full relative">
-        {newSummaryContentAvailable && (
-          <TooltipProvider>
-            <Tooltip delayDuration={50}>
-              <TooltipTrigger className="absolute top-4 right-4">
-                <RefreshCw
-                  onClick={!isUpdating
-                    ? triggerSummaryUpdate
-                    : undefined}
-                  className={`absolute top-4 right-4 h-4 w-4 cursor-pointer hover:text-primary ${
-                    isUpdating ? 'animate-spin cursor-not-allowed opacity-50' : ''
-                  }`}
-                />
-              </TooltipTrigger>
-              <TooltipContent side="top" align="end">
-                {isUpdating
-                  ? <p>Please wait while a new summary is generated</p>
-                  : <p>New responses available. Update summary!</p>
-                }
-              </TooltipContent>
-            </Tooltip>
-          </TooltipProvider>
-        )}
-        <CardContent>
-          {hostData.summary ? (
-            <HRMarkdown content={hostData.summary} />
-          ) : (
-            <>
-              <Spinner /> Creating your session summary...
-            </>
-          )}
-        </CardContent>
-      </Card>
-=======
       {showSessionRecap && hostData.prompt_summary && (
         <div className="mb-4 relative">
           <ExpandableWithExport
@@ -98,7 +51,6 @@
         isUpdating={isUpdating}
         loading={!hostData.summary}
       />
->>>>>>> 7fcfa8fe
     </>
   );
 }