--- conflicted
+++ resolved
@@ -48,17 +48,6 @@
 }: SessionResultSummaryProps) {
   const [isUpdating, setIsUpdating] = useState(false);
   const [isExpandedPrompt, setIsExpandedPrompt] = useState(false);
-<<<<<<< HEAD
-=======
-  const [isExpandedSummary, setIsExpandedSummary] = useState(true);
-  const [showPromptSettings, setShowPromptSettings] = useState(false);
-  // Local state for summary prompt to maintain optimistic updates
-  const [summaryPrompt, setSummaryPrompt] = useState<string | undefined>(
-    !isProject ? hostData[0]?.summary_prompt : undefined
-  );
-  // Track if we just saved to prevent syncing with stale hostData
-  const justSavedRef = useRef<string | null>(null);
->>>>>>> 23579d0d
 
   const resourceId: string = isProject ? projectId! : hostData[0].id;
   const { hasMinimumRole } = usePermissions(resourceId);
@@ -176,7 +165,6 @@
           />
         </div>
       )}
-<<<<<<< HEAD
       {summaryLoading && !summary ? (
         <SummarySkeleton />
       ) : showSummaryContent ? (
@@ -189,32 +177,6 @@
           isUpdating={isUpdating}
           loading={summaryLoading || isUpdating}
         />
-=======
-      {showSummaryContent ? (
-        <>
-          <ExpandableWithExport
-            resourceId={resourceId}
-            title={isProject ? "Project Summary" : "Live Session Report"}
-            content={summary}
-            isExpanded={isExpandedSummary}
-            onExpandedChange={setIsExpandedSummary}
-            showRefreshButton={hasMinimumRole('editor')}
-            onRefresh={manuallyTriggerSummaryUpdate}
-            onEditPrompt={hasMinimumRole('editor') ? handleEditPrompt : undefined}
-            loading={summaryLoading || isUpdating}
-          />
-          {!isProject && hasMinimumRole('editor') && (
-            <PromptSettings
-              isProject={false}
-              summaryPrompt={summaryPrompt}
-              onPromptChange={handleSummaryPromptChange}
-              open={showPromptSettings}
-              onOpenChange={setShowPromptSettings}
-              hideTrigger={true}
-            />
-          )}
-        </>
->>>>>>> 23579d0d
       ) : showDraftProjectCard ? (
         <Card className="border-2 border-dashed border-gray-300 h-full flex flex-col items-center justify-center p-6">
           <div className="text-center space-y-4 max-w-md">
