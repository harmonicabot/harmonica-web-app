'use client';

// Session Overview Modal Component
import React, { useState, useEffect } from 'react';
import {
  Dialog,
  DialogContent,
} from '@/components/ui/dialog';
import { X } from 'lucide-react';
import { sendApiCall } from '@/lib/clientUtils';
import { ApiAction, ApiTarget } from '@/lib/types';
import { VersionedPrompt } from 'app/create/creationFlow';
import { getPromptInstructions } from '@/lib/promptActions';
import { QuestionInfo } from 'app/create/types';
import { FormBuilder } from './FormBuilder';
import { SessionDetailsTab } from './SessionDetailsTab';
import { SessionDetailsActionBar } from './SessionDetailsActionBar';
import { EditSessionTab } from './EditSessionTab';
import { SidebarNavigation } from './SidebarNavigation';

type TabType = 'session-details' | 'edit-session' | 'pre-survey';

interface SessionOverviewModalProps {
  isOpen: boolean;
  onClose: () => void;
  sessionData: {
    topic: string;
    goal: string;
    critical: string;
    context: string;
    crossPollination: boolean;
    promptSummary: string;
    facilitationPrompt?: string;
  };
  questions?: QuestionInfo[];
  onUpdateSession: (updates: any) => Promise<void>;
  onUpdatePrompt?: (prompt: VersionedPrompt) => Promise<void>;
  onUpdateQuestions?: (questions: QuestionInfo[]) => Promise<void>;
  onEditSession?: () => void;
}

export function SessionOverviewModal({
  isOpen,
  onClose,
  sessionData,
  questions: initialQuestions = [],
  onUpdateSession,
  onUpdatePrompt,
  onUpdateQuestions,
  onEditSession,
}: SessionOverviewModalProps) {
  const [activeTab, setActiveTab] = useState<TabType>('edit-session');
  const [editingField, setEditingField] = useState<string | null>(null);
  const [localQuestions, setLocalQuestions] = useState<QuestionInfo[]>(initialQuestions);
  const initialVersionedPrompt = { id: 0, summary: sessionData.promptSummary, fullPrompt: sessionData.facilitationPrompt || '' };
  const [promptValue, setCurrentVersionedPrompt] = useState<VersionedPrompt>(initialVersionedPrompt);
  const [allFacilitationPrompts, setAllFacilitationPrompts] = useState([initialVersionedPrompt])
  const [currentPromptVersion, setCurrentPromptVersion] = useState(0);
  
  // Update local questions when initialQuestions change
  useEffect(() => {
<<<<<<< HEAD
    setLocalQuestions(initialQuestions);
  }, [initialQuestions]);
=======
    const selectedPrompt = allFacilitationPrompts[currentPromptVersion];
    if (selectedPrompt && selectedPrompt !== promptValue) {
      setCurrentVersionedPrompt(selectedPrompt)
      handleSavePrompt(selectedPrompt);
    }
  }, [currentPromptVersion, allFacilitationPrompts, setCurrentVersionedPrompt])

  const addVersionedPrompt = (prompt: VersionedPrompt) => {
    setAllFacilitationPrompts([...allFacilitationPrompts, prompt])
  }

  const handleReplaceFullPrompt = async (fullPrompt: string) => {
    try {
      const sessionRecapPrompt = await getPromptInstructions('SESSION_RECAP');
      const summaryResponse = await sendApiCall({
        target: ApiTarget.Builder,
        action: ApiAction.SummaryOfPrompt,
        data: {
          fullPrompt,
          instructions: sessionRecapPrompt,
        },
      });

      let updatedPrompt: VersionedPrompt = {
        id: currentPromptVersion,
        summary: summaryResponse.fullPrompt,
        fullPrompt,
      };

      setAllFacilitationPrompts((prevPrompts) => {
        const promptIndex = prevPrompts.findIndex(
          (prompt) => prompt.id === currentPromptVersion,
        );

        if (promptIndex === -1) {
          updatedPrompt = {
            ...updatedPrompt,
            id: prevPrompts.length,
          };
          return [...prevPrompts, updatedPrompt];
        }

        const nextPrompts = [...prevPrompts];
        nextPrompts[promptIndex] = updatedPrompt;
        return nextPrompts;
      });

      setCurrentVersionedPrompt(updatedPrompt);
      setCurrentPromptVersion(updatedPrompt.id);
      await handleSavePrompt(updatedPrompt);
    } catch (error) {
      console.error('Failed to replace prompt:', error);
    }
  };

  const handleEditField = (fieldName: string) => {
    setEditingField(fieldName);
  };

  const handleSaveField = async (fieldName: string, value: string | boolean) => {
    try {
      await onUpdateSession({ [fieldName]: value });
      setEditingField(null);
    } catch (error) {
      console.error('Failed to update field:', error);
    }
  };

  const handleCancelEdit = () => {
    setEditingField(null);
  };
>>>>>>> c0090e45

  const handleSavePrompt = async (versionedPromptToSave?: VersionedPrompt) => {
    if (onUpdatePrompt) {
      try {
        const prompt = versionedPromptToSave ? versionedPromptToSave : promptValue
        await onUpdatePrompt(prompt);
      } catch (error) {
        console.error('Failed to update prompt:', error);
      }
    }
  };

  const addVersionedPrompt = (prompt: VersionedPrompt) => {
    setAllFacilitationPrompts([...allFacilitationPrompts, prompt])
  }

  const handleQuestionsUpdate = async (questions: QuestionInfo[]) => {
    setLocalQuestions(questions);
    if (onUpdateQuestions) {
      await onUpdateQuestions(questions);
    }
  }

  useEffect(() => {
    const selectedPrompt = allFacilitationPrompts[currentPromptVersion];
    if (selectedPrompt && selectedPrompt !== promptValue) {
      setCurrentVersionedPrompt(selectedPrompt)
      handleSavePrompt(selectedPrompt);
    }
    // eslint-disable-next-line react-hooks/exhaustive-deps
  }, [currentPromptVersion, allFacilitationPrompts, promptValue])

  const handleCancelPrompt = () => {
    setCurrentVersionedPrompt(initialVersionedPrompt);
  };

  const handleEditVersionedPrompt = async (editValue: string) => {
    console.log('[i] Edit instructions: ', editValue);

    // We need to slightly update the edit instructions so that AI knows to apply those changes to the full prompt, not the summary.
    editValue = `Apply the following changes/improvements to the last full template: \n${editValue}`;
    const payload = {
      target: ApiTarget.Builder,
      action: ApiAction.EditPrompt,
      data: {
        fullPrompt: promptValue.fullPrompt,
        instructions: editValue,
      },
    };

    const newFullPromptResponse = await sendApiCall(payload);
    
    const sessionRecapPrompt = await getPromptInstructions('SESSION_RECAP');
    const newSummaryResponse = await sendApiCall({
      target: ApiTarget.Builder,
      action: ApiAction.SummaryOfPrompt,
      data: {
        fullPrompt: newFullPromptResponse.fullPrompt,
        instructions: sessionRecapPrompt,
      }
    })

    const newVersionedPrompt = {
      id: allFacilitationPrompts.length,
      summary: newSummaryResponse.fullPrompt,
      fullPrompt: newFullPromptResponse.fullPrompt
    };
    setCurrentPromptVersion(allFacilitationPrompts.length)
    setCurrentVersionedPrompt(newVersionedPrompt);  
    addVersionedPrompt(newVersionedPrompt);
  };

  const [sessionDetailsForm, setSessionDetailsForm] = useState({
    sessionName: '',
    goal: '',
    critical: '',
    context: '',
  });

  // Initialize form data when sessionData changes
  useEffect(() => {
    setSessionDetailsForm({
      sessionName: sessionData.topic,
      goal: sessionData.goal,
      critical: sessionData.critical || '',
      context: sessionData.context || '',
    });
  }, [sessionData]);

  const handleSessionDetailsChange = (field: string, value: string) => {
    setSessionDetailsForm(prev => ({ ...prev, [field]: value }));
  };

  const handleSessionDetailsSave = async () => {
    try {
      await onUpdateSession({
        sessionName: sessionDetailsForm.sessionName,
        goal: sessionDetailsForm.goal,
        critical: sessionDetailsForm.critical,
        context: sessionDetailsForm.context,
      });
    } catch (error) {
      console.error('Failed to update session details:', error);
    }
  };

  const handleSessionDetailsCancel = () => {
    setSessionDetailsForm({
      sessionName: sessionData.topic,
      goal: sessionData.goal,
      critical: sessionData.critical || '',
      context: sessionData.context || '',
    });
  };

  const renderTabContent = () => {
    switch (activeTab) {
      case 'session-details':
        return (
          <SessionDetailsTab
            formData={sessionDetailsForm}
            onFieldChange={handleSessionDetailsChange}
          />
        );

      case 'edit-session':
        return (
          <EditSessionTab
            sessionData={{
              crossPollination: sessionData.crossPollination,
              facilitationPrompt: sessionData.facilitationPrompt,
            }}
            allFacilitationPrompts={allFacilitationPrompts}
            setAllFacilitationPrompts={setAllFacilitationPrompts}
            currentPromptVersion={currentPromptVersion}
            setCurrentPromptVersion={setCurrentPromptVersion}
            promptValue={promptValue}
            setCurrentVersionedPrompt={setCurrentVersionedPrompt}
            onEditVersionedPrompt={handleEditVersionedPrompt}
            onSavePrompt={handleSavePrompt}
            onCancelPrompt={handleCancelPrompt}
            onUpdateSession={onUpdateSession}
            editingField={editingField}
            setEditingField={setEditingField}
          />
        );

<<<<<<< HEAD
      case 'pre-survey':
        return (
          <FormBuilder
            questions={localQuestions}
            onQuestionsUpdate={handleQuestionsUpdate}
=======
          <ReviewPrompt
            prompts={allFacilitationPrompts}
            setPrompts={setAllFacilitationPrompts}
            summarizedPrompt={promptValue.summary}
            currentVersion={currentPromptVersion}
            setCurrentVersion={setCurrentPromptVersion}
            isEditing={editingField === "ReviewPrompt"}
            handleEdit={handleEditVersionedPrompt}
            handleReplaceFullPrompt={handleReplaceFullPrompt}
>>>>>>> c0090e45
          />
        );

      default:
        return null;
    }
  };

  return (
    <Dialog open={isOpen} onOpenChange={onClose}>
      <DialogContent className="sm:max-w-[calc(100vw-100px)] lg:max-w-[1150px] max-h-[calc(100vh-100px)] h-[calc(100%-100px)] p-0 flex flex-col rounded-xl shadow-lg border-0 overflow-hidden [&>button]:hidden">
        <div className="flex flex-1 overflow-hidden h-full">
          {/* Sidebar */}
          <div className="w-[240px] border-r border-border p-2 flex-shrink-0 overflow-y-auto">
            <div className="flex flex-col justify-between h-full">
              <SidebarNavigation
                activeTab={activeTab}
                onTabChange={setActiveTab}
              />
            </div>
          </div>

          {/* Content Area */}
          <div className="flex-1 relative h-full overflow-hidden">
            <div className="flex flex-col w-full h-full bg-background">
              <div className="flex-grow transform-gpu px-[60px] pt-9 pb-0 overflow-auto relative">
                {renderTabContent()}
                
                {/* Action bar for Session Details tab */}
                {activeTab === 'session-details' && (
                  <SessionDetailsActionBar
                    onSave={handleSessionDetailsSave}
                    onCancel={handleSessionDetailsCancel}
                  />
                )}
              </div>
            </div>
            {/* Close button */}
            <div className="absolute top-3 right-3 w-[22px] h-[22px] rounded-full bg-background z-50 pointer-events-auto">
              <button
                onClick={onClose}
                className="select-none transition-[background] duration-200 ease-in cursor-pointer w-full h-full rounded-full flex justify-center items-center bg-transparent hover:bg-muted"
                aria-label="Close"
                type="button"
              >
                <X className="w-[14px] h-[14px] text-muted-foreground flex-shrink-0" />
              </button>
            </div>
          </div>
        </div>
      </DialogContent>
    </Dialog>
  );
} <|MERGE_RESOLUTION|>--- conflicted
+++ resolved
@@ -59,10 +59,6 @@
   
   // Update local questions when initialQuestions change
   useEffect(() => {
-<<<<<<< HEAD
-    setLocalQuestions(initialQuestions);
-  }, [initialQuestions]);
-=======
     const selectedPrompt = allFacilitationPrompts[currentPromptVersion];
     if (selectedPrompt && selectedPrompt !== promptValue) {
       setCurrentVersionedPrompt(selectedPrompt)
@@ -134,7 +130,6 @@
   const handleCancelEdit = () => {
     setEditingField(null);
   };
->>>>>>> c0090e45
 
   const handleSavePrompt = async (versionedPromptToSave?: VersionedPrompt) => {
     if (onUpdatePrompt) {
@@ -282,13 +277,6 @@
           />
         );
 
-<<<<<<< HEAD
-      case 'pre-survey':
-        return (
-          <FormBuilder
-            questions={localQuestions}
-            onQuestionsUpdate={handleQuestionsUpdate}
-=======
           <ReviewPrompt
             prompts={allFacilitationPrompts}
             setPrompts={setAllFacilitationPrompts}
@@ -298,7 +286,6 @@
             isEditing={editingField === "ReviewPrompt"}
             handleEdit={handleEditVersionedPrompt}
             handleReplaceFullPrompt={handleReplaceFullPrompt}
->>>>>>> c0090e45
           />
         );
 
