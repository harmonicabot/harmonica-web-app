'use client';

// Session Overview Modal Component
import React, { useState, useEffect, SetStateAction } from 'react';
import {
  Dialog,
  DialogContent,
} from '@/components/ui/dialog';
import { X } from 'lucide-react';
import { sendApiCall } from '@/lib/clientUtils';
import { ApiAction, ApiTarget } from '@/lib/types';
import { VersionedPrompt } from 'app/create/creationFlow';
import { getPromptInstructions } from '@/lib/promptActions';
import { QuestionInfo } from 'app/create/types';
import { FormBuilder } from './FormBuilder';
import { SessionDetailsTab } from './SessionDetailsTab';
import { SessionDetailsActionBar } from './SessionDetailsActionBar';
import { EditSessionTab } from './EditSessionTab';
import { SidebarNavigation } from './SidebarNavigation';

type TabType = 'session-details' | 'edit-session' | 'pre-survey';

interface SessionOverviewModalProps {
  isOpen: boolean;
  onClose: () => void;
  sessionData: {
    topic: string;
    goal: string;
    critical: string;
    context: string;
    crossPollination: boolean;
    promptSummary: string;
    facilitationPrompt?: string;
  };
  questions?: QuestionInfo[];
  onUpdateSession: (updates: any) => Promise<void>;
  onUpdatePrompt?: (prompt: VersionedPrompt) => Promise<void>;
  onUpdateQuestions?: (questions: QuestionInfo[]) => Promise<void>;
  onEditSession?: () => void;
}

export function SessionOverviewModal({
  isOpen,
  onClose,
  sessionData,
  questions: initialQuestions = [],
  onUpdateSession,
  onUpdatePrompt,
  onUpdateQuestions,
  onEditSession,
}: SessionOverviewModalProps) {
  const [activeTab, setActiveTab] = useState<TabType>('edit-session');
  const [editingField, setEditingField] = useState<string | null>(null);
  const [localQuestions, setLocalQuestions] = useState<QuestionInfo[]>(initialQuestions);
  const initialVersionedPrompt = { id: 0, summary: sessionData.promptSummary, fullPrompt: sessionData.facilitationPrompt || '' };
  const [promptValue, setCurrentVersionedPrompt] = useState<VersionedPrompt>(initialVersionedPrompt);
  const [allFacilitationPrompts, setAllFacilitationPrompts] = useState([initialVersionedPrompt])
  const [currentPromptVersion, setCurrentPromptVersion] = useState(0);
  
  // Update local questions when initialQuestions change
  useEffect(() => {
    const selectedPrompt = allFacilitationPrompts[currentPromptVersion];
    if (selectedPrompt && selectedPrompt !== promptValue) {
      setCurrentVersionedPrompt(selectedPrompt)
      handleSavePrompt(selectedPrompt);
    }
  }, [currentPromptVersion, allFacilitationPrompts, setCurrentVersionedPrompt])

  const addVersionedPrompt = (prompt: VersionedPrompt) => {
    setAllFacilitationPrompts([...allFacilitationPrompts, prompt])
  }

<<<<<<< HEAD
  const handleReplaceFullPrompt = async (fullPrompt: string) => {
    try {
      const sessionRecapPrompt = await getPromptInstructions('SESSION_RECAP');
      const summaryResponse = await sendApiCall({
        target: ApiTarget.Builder,
        action: ApiAction.SummaryOfPrompt,
        data: {
          fullPrompt,
          instructions: sessionRecapPrompt,
        },
      });

      let updatedPrompt: VersionedPrompt = {
        id: currentPromptVersion,
        summary: summaryResponse.fullPrompt,
        fullPrompt,
      };

      setAllFacilitationPrompts((prevPrompts) => {
        const promptIndex = prevPrompts.findIndex(
          (prompt) => prompt.id === currentPromptVersion,
        );

        if (promptIndex === -1) {
          updatedPrompt = {
            ...updatedPrompt,
            id: prevPrompts.length,
          };
          return [...prevPrompts, updatedPrompt];
        }

        const nextPrompts = [...prevPrompts];
        nextPrompts[promptIndex] = updatedPrompt;
        return nextPrompts;
      });

      setCurrentVersionedPrompt(updatedPrompt);
      setCurrentPromptVersion(updatedPrompt.id);
      await handleSavePrompt(updatedPrompt);
    } catch (error) {
      console.error('Failed to replace prompt:', error);
    }
  };
=======
  // Wrapper to match ReviewPrompt's expected setPrompts signature
  const handleSetPrompts = (value: SetStateAction<VersionedPrompt[]>) => {
    setAllFacilitationPrompts(value);
  }
>>>>>>> 23579d0d

  const handleEditField = (fieldName: string) => {
    setEditingField(fieldName);
  };

  const handleSaveField = async (fieldName: string, value: string | boolean) => {
    try {
      await onUpdateSession({ [fieldName]: value });
      setEditingField(null);
    } catch (error) {
      console.error('Failed to update field:', error);
    }
  };

  const handleCancelEdit = () => {
    setEditingField(null);
  };

  const handleSavePrompt = async (versionedPromptToSave?: VersionedPrompt) => {
    if (onUpdatePrompt) {
      try {
        const prompt = versionedPromptToSave ? versionedPromptToSave : promptValue
        await onUpdatePrompt(prompt);
      } catch (error) {
        console.error('Failed to update prompt:', error);
      }
    }
  };

  const addVersionedPrompt = (prompt: VersionedPrompt) => {
    setAllFacilitationPrompts([...allFacilitationPrompts, prompt])
  }

  const handleQuestionsUpdate = async (questions: QuestionInfo[]) => {
    setLocalQuestions(questions);
    if (onUpdateQuestions) {
      await onUpdateQuestions(questions);
    }
  }

  useEffect(() => {
    const selectedPrompt = allFacilitationPrompts[currentPromptVersion];
    if (selectedPrompt && selectedPrompt !== promptValue) {
      setCurrentVersionedPrompt(selectedPrompt)
      handleSavePrompt(selectedPrompt);
    }
    // eslint-disable-next-line react-hooks/exhaustive-deps
  }, [currentPromptVersion, allFacilitationPrompts, promptValue])

  const handleCancelPrompt = () => {
    setCurrentVersionedPrompt(initialVersionedPrompt);
  };

  const handleEditVersionedPrompt = async (editValue: string) => {
    console.log('[i] Edit instructions: ', editValue);

    // We need to slightly update the edit instructions so that AI knows to apply those changes to the full prompt, not the summary.
    editValue = `Apply the following changes/improvements to the last full template: \n${editValue}`;
    const payload = {
      target: ApiTarget.Builder,
      action: ApiAction.EditPrompt,
      data: {
        fullPrompt: promptValue.fullPrompt,
        instructions: editValue,
      },
    };

    const newFullPromptResponse = await sendApiCall(payload);
    
    const sessionRecapPrompt = await getPromptInstructions('SESSION_RECAP');
    const newSummaryResponse = await sendApiCall({
      target: ApiTarget.Builder,
      action: ApiAction.SummaryOfPrompt,
      data: {
        fullPrompt: newFullPromptResponse.fullPrompt,
        instructions: sessionRecapPrompt,
      }
    })

    const newVersionedPrompt = {
      id: allFacilitationPrompts.length,
      summary: newSummaryResponse.fullPrompt,
      fullPrompt: newFullPromptResponse.fullPrompt
    };
    setCurrentPromptVersion(allFacilitationPrompts.length)
    setCurrentVersionedPrompt(newVersionedPrompt);  
    addVersionedPrompt(newVersionedPrompt);
  };

  const [sessionDetailsForm, setSessionDetailsForm] = useState({
    sessionName: '',
    goal: '',
    critical: '',
    context: '',
  });

  // Initialize form data when sessionData changes
  useEffect(() => {
    setSessionDetailsForm({
      sessionName: sessionData.topic,
      goal: sessionData.goal,
      critical: sessionData.critical || '',
      context: sessionData.context || '',
    });
  }, [sessionData]);

  const handleSessionDetailsChange = (field: string, value: string) => {
    setSessionDetailsForm(prev => ({ ...prev, [field]: value }));
  };

  const handleSessionDetailsSave = async () => {
    try {
      await onUpdateSession({
        sessionName: sessionDetailsForm.sessionName,
        goal: sessionDetailsForm.goal,
        critical: sessionDetailsForm.critical,
        context: sessionDetailsForm.context,
      });
    } catch (error) {
      console.error('Failed to update session details:', error);
    }
  };

  const handleSessionDetailsCancel = () => {
    setSessionDetailsForm({
      sessionName: sessionData.topic,
      goal: sessionData.goal,
      critical: sessionData.critical || '',
      context: sessionData.context || '',
    });
  };

  const renderTabContent = () => {
    switch (activeTab) {
      case 'session-details':
        return (
          <SessionDetailsTab
            formData={sessionDetailsForm}
            onFieldChange={handleSessionDetailsChange}
          />
        );

      case 'edit-session':
        return (
          <EditSessionTab
            sessionData={{
              crossPollination: sessionData.crossPollination,
              facilitationPrompt: sessionData.facilitationPrompt,
            }}
            allFacilitationPrompts={allFacilitationPrompts}
            setAllFacilitationPrompts={setAllFacilitationPrompts}
            currentPromptVersion={currentPromptVersion}
            setCurrentPromptVersion={setCurrentPromptVersion}
            promptValue={promptValue}
            setCurrentVersionedPrompt={setCurrentVersionedPrompt}
            onEditVersionedPrompt={handleEditVersionedPrompt}
            onSavePrompt={handleSavePrompt}
            onCancelPrompt={handleCancelPrompt}
            onUpdateSession={onUpdateSession}
            editingField={editingField}
            setEditingField={setEditingField}
          />
        );

          <ReviewPrompt
            prompts={allFacilitationPrompts}
<<<<<<< HEAD
            setPrompts={setAllFacilitationPrompts}
            summarizedPrompt={promptValue.summary}
=======
            setPrompts={handleSetPrompts}
            summarizedPrompt={''}
>>>>>>> 23579d0d
            currentVersion={currentPromptVersion}
            setCurrentVersion={setCurrentPromptVersion}
            isEditing={editingField === "ReviewPrompt"}
            handleEdit={handleEditVersionedPrompt}
            handleReplaceFullPrompt={handleReplaceFullPrompt}
          />
        );

      default:
        return null;
    }
  };

  return (
    <Dialog open={isOpen} onOpenChange={onClose}>
      <DialogContent className="sm:max-w-[calc(100vw-100px)] lg:max-w-[1150px] max-h-[calc(100vh-100px)] h-[calc(100%-100px)] p-0 flex flex-col rounded-xl shadow-lg border-0 overflow-hidden [&>button]:hidden">
        <div className="flex flex-1 overflow-hidden h-full">
          {/* Sidebar */}
          <div className="w-[240px] border-r border-border p-2 flex-shrink-0 overflow-y-auto">
            <div className="flex flex-col justify-between h-full">
              <SidebarNavigation
                activeTab={activeTab}
                onTabChange={setActiveTab}
              />
            </div>
          </div>

          {/* Content Area */}
          <div className="flex-1 relative h-full overflow-hidden">
            <div className="flex flex-col w-full h-full bg-background">
              <div className="flex-grow transform-gpu px-[60px] pt-9 pb-0 overflow-auto relative">
                {renderTabContent()}
                
                {/* Action bar for Session Details tab */}
                {activeTab === 'session-details' && (
                  <SessionDetailsActionBar
                    onSave={handleSessionDetailsSave}
                    onCancel={handleSessionDetailsCancel}
                  />
                )}
              </div>
            </div>
            {/* Close button */}
            <div className="absolute top-3 right-3 w-[22px] h-[22px] rounded-full bg-background z-50 pointer-events-auto">
              <button
                onClick={onClose}
                className="select-none transition-[background] duration-200 ease-in cursor-pointer w-full h-full rounded-full flex justify-center items-center bg-transparent hover:bg-muted"
                aria-label="Close"
                type="button"
              >
                <X className="w-[14px] h-[14px] text-muted-foreground flex-shrink-0" />
              </button>
            </div>
          </div>
        </div>
      </DialogContent>
    </Dialog>
  );
} <|MERGE_RESOLUTION|>--- conflicted
+++ resolved
@@ -70,7 +70,6 @@
     setAllFacilitationPrompts([...allFacilitationPrompts, prompt])
   }
 
-<<<<<<< HEAD
   const handleReplaceFullPrompt = async (fullPrompt: string) => {
     try {
       const sessionRecapPrompt = await getPromptInstructions('SESSION_RECAP');
@@ -114,12 +113,6 @@
       console.error('Failed to replace prompt:', error);
     }
   };
-=======
-  // Wrapper to match ReviewPrompt's expected setPrompts signature
-  const handleSetPrompts = (value: SetStateAction<VersionedPrompt[]>) => {
-    setAllFacilitationPrompts(value);
-  }
->>>>>>> 23579d0d
 
   const handleEditField = (fieldName: string) => {
     setEditingField(fieldName);
@@ -286,13 +279,8 @@
 
           <ReviewPrompt
             prompts={allFacilitationPrompts}
-<<<<<<< HEAD
             setPrompts={setAllFacilitationPrompts}
             summarizedPrompt={promptValue.summary}
-=======
-            setPrompts={handleSetPrompts}
-            summarizedPrompt={''}
->>>>>>> 23579d0d
             currentVersion={currentPromptVersion}
             setCurrentVersion={setCurrentPromptVersion}
             isEditing={editingField === "ReviewPrompt"}
