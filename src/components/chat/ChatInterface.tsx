--- conflicted
+++ resolved
@@ -218,12 +218,7 @@
             setShowRating={setShowRating}
             isHost={isHost}
             mainPanelRef={mainPanelRef}
-<<<<<<< HEAD
-=======
-            hasBottomLeftButtons={true}
-            mode="fullscreen"
             questions={questions as { id: string; label: string }[] | undefined}
->>>>>>> a42362de
           />
         </div>
       </main>
