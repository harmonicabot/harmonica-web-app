import { Button } from '@/components/ui/button';
import Link from 'next/link';
import { HelpCircle } from 'lucide-react';
import Chat from '@/components/chat';
import { OpenAIMessage } from '@/lib/types';
import { PoweredByHarmonica } from '@/components/icons';

interface ChatInterfaceProps {
  hostData: {
    topic?: string;
    template?: string;
    id?: string;
  };
  userSessionId: string | undefined;
  setUserSessionId: (id: string) => void;
  onFinish: () => void;
  isMounted: boolean;
  isLoading: boolean;
  message: OpenAIMessage;
  assistantId?: string;
  userContext?: Record<string, string>;
}

export const ChatInterface = ({
  hostData,
  userSessionId,
  setUserSessionId,
  onFinish,
  isMounted,
  isLoading,
  message,
  assistantId,
  userContext,
}: ChatInterfaceProps) => (
  <div
    id="chat-container"
    className="flex flex-col w-full h-full fixed inset-0 z-50 md:flex-row md:relative bg-purple-50"
  >
    <div className="w-full md:w-1/4 p-6 pb-3 md:pb-6">
      <p className="text-sm text-muted-foreground mb-2 hidden md:block">
        Your Session
      </p>
      <div className="flex items-center md:items-start md:flex-col justify-between w-full">
        <h1
          className="text-xl font-semibold mb-0 overflow-hidden text-ellipsis whitespace-nowrap md:whitespace-normal md:break-words md:mb-4"
          title={hostData?.topic}
        >
          {hostData?.topic ?? 'Test'}
        </h1>
        {isMounted && !isLoading && (
          <div>
            <div className="flex items-center">
              <Button
                onClick={onFinish}
                variant="outline"
                className="text-sm md:text-base mt-0 md:mt-4"
              >
                Finish
              </Button>
              <Link
                href="https://oldspeak.notion.site/Help-Center-fcf198f4683b4e3099beddf48971bd40"
                target="_blank"
                rel="noopener noreferrer"
              >
                <Button
                  variant="outline"
                  className="md:hidden w-10 h-10 p-2.5 ms-2 flex items-center justify-center rounded-full text-sm md:text-base mt-0"
                >
                  <HelpCircle className="text-lg" />
                </Button>
              </Link>
            </div>
            <div className="md:block hidden absolute bottom-3">
              <Link href="/" target='_blank'>
                <PoweredByHarmonica />
              </Link>
            </div>
          </div>
        )}
      </div>
    </div>
    <hr className="md:hidden border-t border-white ms-4 me-4" />
<<<<<<< HEAD
    <div className="w-full md:w-3/4 h-full flex-grow flex flex-col px-6 pt-3 md:pb-6">
      <div className="h-full max-h-[calc(100%-150px)] md:max-h-[calc(100%-50px)] max-w-2xl flex m-4">
        {((hostData?.template && hostData?.id) || assistantId) && (
          <Chat
            assistantId={hostData?.template ?? assistantId!}
            sessionId={hostData?.id}
=======
    <div className="w-full md:w-3/4 h-full flex-grow flex flex-col pt-3 md:pb-6">
      <div className="h-full max-h-[calc(100svh-150px)] md:max-h-[calc(100svh-50px)] max-w-2xl flex m-4">
        {((hostData?.assistant_id && hostData?.id) || assistantId) && (
          <Chat
            assistantId={hostData?.assistant_id || assistantId || ''}
            sessionIds={[hostData?.id || '']}
>>>>>>> 7fcfa8fe
            userSessionId={userSessionId}
            setUserSessionId={setUserSessionId}
            userContext={userContext}
          />
        )}
      </div>
    </div>
    <div className="md:hidden absolute bottom-0 w-full flex justify-center items-center pb-3">
      <PoweredByHarmonica />
    </div>
  </div>
);<|MERGE_RESOLUTION|>--- conflicted
+++ resolved
@@ -8,7 +8,7 @@
 interface ChatInterfaceProps {
   hostData: {
     topic?: string;
-    template?: string;
+    assistant_id?: string;
     id?: string;
   };
   userSessionId: string | undefined;
@@ -80,21 +80,12 @@
       </div>
     </div>
     <hr className="md:hidden border-t border-white ms-4 me-4" />
-<<<<<<< HEAD
-    <div className="w-full md:w-3/4 h-full flex-grow flex flex-col px-6 pt-3 md:pb-6">
-      <div className="h-full max-h-[calc(100%-150px)] md:max-h-[calc(100%-50px)] max-w-2xl flex m-4">
-        {((hostData?.template && hostData?.id) || assistantId) && (
-          <Chat
-            assistantId={hostData?.template ?? assistantId!}
-            sessionId={hostData?.id}
-=======
     <div className="w-full md:w-3/4 h-full flex-grow flex flex-col pt-3 md:pb-6">
       <div className="h-full max-h-[calc(100svh-150px)] md:max-h-[calc(100svh-50px)] max-w-2xl flex m-4">
         {((hostData?.assistant_id && hostData?.id) || assistantId) && (
           <Chat
             assistantId={hostData?.assistant_id || assistantId || ''}
             sessionIds={[hostData?.id || '']}
->>>>>>> 7fcfa8fe
             userSessionId={userSessionId}
             setUserSessionId={setUserSessionId}
             userContext={userContext}
