import { withMiddlewareAuthRequired } from '@auth0/nextjs-auth0/edge';

export const config = {
  matcher: [
<<<<<<< HEAD
    // Exclude specific paths including sessions with any string after it
    '/((?!api|_next/static|_next/image|favicon.ico|login|chat|create|h_chat_icon.png|sessions/[^/]+).*)',
=======
    '/((?!api|_next/static|_next/image|favicon.ico|login|chat|h_chat_icon.png).*)',
>>>>>>> 96e109f6
  ],
};


export default withMiddlewareAuthRequired();<|MERGE_RESOLUTION|>--- conflicted
+++ resolved
@@ -2,12 +2,7 @@
 
 export const config = {
   matcher: [
-<<<<<<< HEAD
-    // Exclude specific paths including sessions with any string after it
-    '/((?!api|_next/static|_next/image|favicon.ico|login|chat|create|h_chat_icon.png|sessions/[^/]+).*)',
-=======
     '/((?!api|_next/static|_next/image|favicon.ico|login|chat|h_chat_icon.png).*)',
->>>>>>> 96e109f6
   ],
 };
 
