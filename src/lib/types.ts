// TODO: Clean up types to make them more concise and intuitive.
//  There's just too much going on right now and the separation between
//  UserData, SessionData & AccumulatedData isn't clear enough.

import { UserSession, Message, HostSession } from './schema';

export enum ApiAction {
  CreatePrompt = 'createPrompt',
  EditPrompt = 'editPrompt',
  SummaryOfPrompt = 'summaryOfPrompt',
  CreateAssistant = 'createAssistant',
  DeleteSession = 'deleteSession',
  CreateSummary = 'create summary',
  SendFinalReport = 'send final report',
  Stats = 'stats',
  CreateThread = 'createThread',
  GenerateAnswer = 'generateAnswer',
  DeleteAssistants = 'delete assistants',
  ExportSession = 'export session',
}

export enum ApiTarget {
  Builder = 'builder',
}

export type RequestData = {
  action: ApiAction;
  target: ApiTarget;
  stream?: boolean;
  data:
    | WebhookData
    | SessionBuilderData
    | AssistantBuilderData
    | AssistantMessageData
    | TemplateEditingData
    | UserSession
    | SummaryOfPromptData
    | OpenAIMessage[]
    | string
    | { assistantIds: string[] }
    | { chatMessages: string[]; exportDataQuery: string };
};

// use this insteads of Message
export interface OpenAIMessage {
  role: 'assistant' | 'user';
  content: string;
}

export interface OpenAIMessageWithContext extends OpenAIMessage {
  userData?: UserSession[];
}

export type WebhookData = {
  session_id?: string;
  assistant_id?: string;
  topic?: string;
  context?: string;
  bot_id?: string;
  host_chat_id?: string;
  finished?: number;
};

export type SessionBuilderData = {
  sessionName: string;
  goal: string;
  critical: string;
  context: string;
};

export type TemplateEditingData = {
  threadId: string;
  assistantId: string;
  instructions: string;
};

export type AssistantBuilderData = {
  prompt: string;
  name: string;
};

export type AssistantMessageData = {
  messageText: string;
  sessionId?: string;
  systemPrompt?: string;
  threadId?: string;
};

export type SummaryOfPromptData = {
  fullPrompt: string;
  instructions: string;
};

export type UserSessions = Record<string, UserSession>;

export type Session = {
  id: string;
  name: string;
  status: string;
  createdAt: Date;
};

export interface CustomAIResponse {
  id: string;
  position: number;
  session_id: string;
  content: string;
  created_at?: Date;
}

<<<<<<< HEAD
export interface ResultTabsVisibilityConfig {
  showSummary?: boolean;
  showSessionRecap?: boolean;
  showParticipants?: boolean;
  showCustomInsights?: boolean;
  showSimScore?: boolean;
  showChat?: boolean;
  allowCustomInsightsEditing?: boolean;
}

export interface WorkspaceData {
  exists: boolean;
  workspaceData?: {
    id: string;
    title?: string;
    description?: string;
    location?: string;
    is_public?: boolean;
    visibility_settings?: ResultTabsVisibilityConfig;
  };
  hostSessions: HostSession[];
  userData: UserSession[];
  sessionIds: string[];
=======
export interface CrossPollinationConfig {
  maxParticipants?: number;
  feedbackFrequency?: number;
  feedbackDepth?: number;
  enabled: boolean;
  sessionId: string;
}

export interface IdeaCluster {
  id: string;
  ideas: string[];
  summary: string;
  participants: string[];
>>>>>>> 1b2fcb08
}<|MERGE_RESOLUTION|>--- conflicted
+++ resolved
@@ -108,7 +108,36 @@
   created_at?: Date;
 }
 
-<<<<<<< HEAD
+export interface CrossPollinationConfig {
+  maxParticipants?: number;
+  feedbackFrequency?: number;
+  feedbackDepth?: number;
+  enabled: boolean;
+  sessionId: string;
+}
+
+export interface IdeaCluster {
+  id: string;
+  ideas: string[];
+  summary: string;
+  participants: string[];
+}
+
+export interface CrossPollinationConfig {
+  maxParticipants?: number;
+  feedbackFrequency?: number;
+  feedbackDepth?: number;
+  enabled: boolean;
+  sessionId: string;
+}
+
+export interface IdeaCluster {
+  id: string;
+  ideas: string[];
+  summary: string;
+  participants: string[];
+}
+
 export interface ResultTabsVisibilityConfig {
   showSummary?: boolean;
   showSessionRecap?: boolean;
@@ -132,19 +161,4 @@
   hostSessions: HostSession[];
   userData: UserSession[];
   sessionIds: string[];
-=======
-export interface CrossPollinationConfig {
-  maxParticipants?: number;
-  feedbackFrequency?: number;
-  feedbackDepth?: number;
-  enabled: boolean;
-  sessionId: string;
-}
-
-export interface IdeaCluster {
-  id: string;
-  ideas: string[];
-  summary: string;
-  participants: string[];
->>>>>>> 1b2fcb08
 }