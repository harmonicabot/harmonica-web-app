--- conflicted
+++ resolved
@@ -31,7 +31,7 @@
   } else {
     const responseText = await response.text();
     const result = JSON.parse(responseText);
-    console.log('API response:', result);
+    // console.log('API response:', result);
     return result;
   }
 };
@@ -69,7 +69,7 @@
         })
         .join(`\n----END Participant ${participantId}----\n`); // Join messages for the same participant
       return `\`\`\`\n----START Participant ${participantId}:----\n${participantMessages}\n\`\`\``; // Format for each participant
-    }
+    },
   );
 
   const promptForObjective = `\`\`\`This is the original session prompt, it _contains_ the **OBJECTIVE** somewhere in its body.\n
@@ -77,13 +77,13 @@
   ----START PROMPT----\n
   ${prompt}
   \n----END PROMPT----\n\`\`\``;
-  console.log('Sending chat history to GPT-4: ', chatMessages);
+  // console.log('Sending chat history to GPT-4: ', chatMessages);
   const threadId = await gpt.handleCreateThread(
     {
       role: 'assistant',
       content: 'Use the following messages as context for user input.',
     },
-    [...chatMessages, promptForObjective]
+    [...chatMessages, promptForObjective],
   );
   const summaryReply = await gpt.handleGenerateAnswer({
     threadId: threadId,
@@ -103,7 +103,7 @@
 
 export function checkSummaryAndMessageTimes(
   hostData: HostSession,
-  userData: UserSession[]
+  userData: UserSession[],
 ) {
   console.log('Checking for new messages...');
   const lastMessage = userData.reduce((latest, user) => {
@@ -114,9 +114,6 @@
   console.log('Last summary update:', hostData);
   const lastSummaryUpdate = hostData.last_edit.getTime();
   const hasNewMessages = lastMessage > lastSummaryUpdate;
-<<<<<<< HEAD
-  return {hasNewMessages, lastMessage, lastSummaryUpdate}
-=======
   return { hasNewMessages, lastMessage, lastSummaryUpdate };
 }
 
@@ -213,5 +210,4 @@
     default:
       return `${randomElement(ADJECTIVES)} ${randomElement(ANIMALS)}`;
   }
->>>>>>> 250063a8
 }