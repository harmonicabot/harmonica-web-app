--- conflicted
+++ resolved
@@ -31,14 +31,9 @@
 
   const chats = await db.getAllMessagesForUsersSorted(onlyIncludedUsersWithAtLeast2Messages);
   const contextData = await db.getFromHostSession(sessionId, ['context', 'critical', 'goal', 'topic']);
-<<<<<<< HEAD
-  // const prompt = contextData?.prompt
-
-=======
   // Todo: createSummary could also be called from a workspace, in which case the workspace might have its own summary_assistant, and there would also be multiple sessions to summarize.
   const summaryAssistantId = (await db.getFromHostSession(sessionId, ['summary_assistant_id']))?.summary_assistant_id || 'asst_QTmamFSqEIcbUX4ZwrjEqdm8';
   
->>>>>>> 7fcfa8fe
   // Flatten the chats and group by thread_id to distinguish participants
   const groupedChats: GroupedChats = chats.reduce((acc, chat) => {
     const participant = chat.thread_id; // Use thread_id to identify the participant
@@ -74,14 +69,10 @@
     },
     [...chatMessages, objectiveData],
   );
-<<<<<<< HEAD
-=======
 
->>>>>>> 7fcfa8fe
   const summaryReply = await gpt.handleGenerateAnswer({
     threadId: threadId,
-    assistantId:
-      process.env.SUMMARY_ASSISTANT ?? 'asst_QTmamFSqEIcbUX4ZwrjEqdm8',
+    assistantId: summaryAssistantId,
     messageText:
       'Generate the report based on the participant data provided addressing the objective.',
   });
